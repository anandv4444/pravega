/**
 * Copyright (c) 2017 Dell Inc., or its subsidiaries. All Rights Reserved.
 *
 * Licensed under the Apache License, Version 2.0 (the "License");
 * you may not use this file except in compliance with the License.
 * You may obtain a copy of the License at
 *
 *     http://www.apache.org/licenses/LICENSE-2.0
 */
package io.pravega.segmentstore.server.containers;

import io.pravega.segmentstore.contracts.SegmentProperties;
import io.pravega.segmentstore.server.AttributeSerializer;
import io.pravega.segmentstore.server.DataCorruptionException;
import java.io.DataInputStream;
import java.io.DataOutputStream;
import java.io.EOFException;
import java.io.IOException;
import java.util.Map;
import java.util.UUID;
import lombok.Getter;

/**
 * Current state of a segment. Objects of this class can be serialized/deserialized to/from a State Store.
 */
class SegmentState {
    //region Members

    private static final byte SERIALIZATION_VERSION = 1;
    @Getter
    private final String segmentName;
    @Getter
    private final long segmentId;
    @Getter
    private final long startOffset;
    @Getter
    private final Map<UUID, Long> attributes;

    //endregion

    //region Constructor

    /**
     * Creates a new instance of the SegmentState class.
     *
     * @param segmentId         The Id of the Segment.
     * @param segmentProperties The SegmentProperties to create from.
     */
    SegmentState(long segmentId, SegmentProperties segmentProperties) {
        this(segmentId, segmentProperties.getName(), segmentProperties.getStartOffset(), segmentProperties.getAttributes());
    }

    private SegmentState(long segmentId, String segmentName, long startOffset, Map<UUID, Long> attributes) {
        this.segmentId = segmentId;
        this.segmentName = segmentName;
        this.startOffset = startOffset;
        this.attributes = attributes;
    }

    //endregion

    //region Serialization

    /**
     * Serializes this instance of the SegmentState to the given DataOutputStream.
     *
     * @param target The DataOutputStream to serialize to.
     * @throws IOException If an exception occurred.
     */
    public void serialize(DataOutputStream target) throws IOException {
        target.writeByte(SERIALIZATION_VERSION);
        target.writeLong(this.segmentId);
        target.writeUTF(this.segmentName);
        target.writeLong(this.startOffset);
        AttributeSerializer.serialize(this.attributes, target);
    }

    /**
     * Deserializes a new instance of the SegmentState class from the given DataInputStream.
     *
     * @param source The DataInputStream to deserialize from.
     * @return The deserialized SegmentState.
     * @throws IOException If an exception occurred.
     * @throws DataCorruptionException If the given InputStream cannot be parsed into a SegmentState object.
     */
    public static SegmentState deserialize(DataInputStream source) throws IOException, DataCorruptionException {
        try {
            // TODO: implement a more elegant versioned deserializer (https://github.com/pravega/pravega/issues/1956)
            byte version = source.readByte();
            if (version == SERIALIZATION_VERSION) {
                // Up-to-date.
                long segmentId = source.readLong();
                String segmentName = source.readUTF();
                long startOffset = source.readLong();
                Map<UUID, Long> attributes = AttributeSerializer.deserialize(source);
                return new SegmentState(segmentId, segmentName, startOffset, attributes);
            } else if (version == 0) {
                long segmentId = source.readLong();
                String segmentName = source.readUTF();
                long startOffset = source.readLong();
                Map<UUID, Long> attributes = AttributeSerializer.deserialize(source);
<<<<<<< HEAD
                return new SegmentState(segmentId, segmentName, startOffset, attributes);
=======
                return new SegmentState(segmentId, segmentName, 0L, attributes);
>>>>>>> dd3bc7d5
            } else {
                throw new DataCorruptionException(String.format("Unsupported State File version: %d.", version));
            }
        } catch (EOFException ex) {
            throw new DataCorruptionException("Corrupted State File.", ex);
        }
    }

    //endregion
}<|MERGE_RESOLUTION|>--- conflicted
+++ resolved
@@ -91,19 +91,13 @@
                 // Up-to-date.
                 long segmentId = source.readLong();
                 String segmentName = source.readUTF();
-                long startOffset = source.readLong();
                 Map<UUID, Long> attributes = AttributeSerializer.deserialize(source);
                 return new SegmentState(segmentId, segmentName, startOffset, attributes);
             } else if (version == 0) {
                 long segmentId = source.readLong();
                 String segmentName = source.readUTF();
-                long startOffset = source.readLong();
                 Map<UUID, Long> attributes = AttributeSerializer.deserialize(source);
-<<<<<<< HEAD
-                return new SegmentState(segmentId, segmentName, startOffset, attributes);
-=======
                 return new SegmentState(segmentId, segmentName, 0L, attributes);
->>>>>>> dd3bc7d5
             } else {
                 throw new DataCorruptionException(String.format("Unsupported State File version: %d.", version));
             }
