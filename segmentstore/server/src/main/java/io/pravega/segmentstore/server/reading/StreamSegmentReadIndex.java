--- conflicted
+++ resolved
@@ -581,17 +581,9 @@
         Exceptions.checkNotClosed(this.closed, this);
         Preconditions.checkState(!this.recoveryMode, "StreamSegmentReadIndex is in Recovery Mode.");
         Preconditions.checkArgument(length >= 0, "length must be a non-negative number");
-<<<<<<< HEAD
-        Preconditions.checkArgument(startOffset >= this.metadata.getStorageLength(),
-                "startOffset must refer to an offset beyond the Segment's StorageLength offset.");
-        Preconditions.checkArgument(startOffset + length <= this.metadata.getLength(),
-                "startOffset+length must be less than the length of the Segment.");
-        Preconditions.checkArgument(startOffset >= Math.min(this.metadata.getStartOffset(), this.metadata.getStorageLength()),
+        Preconditions.checkArgument(startOffset >= this.metadata.getStorageLength(), "startOffset must refer to an offset beyond the Segment's StorageLength offset.");
+        Preconditions.checkArgument(startOffset + length <= this.metadata.getLength(), "startOffset+length must be less than the length of the Segment.");Preconditions.checkArgument(startOffset >= Math.min(this.metadata.getStartOffset(), this.metadata.getStorageLength()),
                 "startOffset is before the Segment's StartOffset.");
-=======
-        Preconditions.checkArgument(startOffset >= this.metadata.getStorageLength(), "startOffset must refer to an offset beyond the Segment's StorageLength offset.");
-        Preconditions.checkArgument(startOffset + length <= this.metadata.getLength(), "startOffset+length must be less than the length of the Segment.");
->>>>>>> c85895de
 
         // Get the first entry. This one is trickier because the requested start offset may not fall on an entry boundary.
         CompletableReadResultEntry nextEntry;
@@ -674,19 +666,12 @@
         // AND
         // * The segment is not sealed (we are allowed to do a future read) OR
         // * The segment is sealed and we are not trying to read at or beyond the last offset (based on input).
-<<<<<<< HEAD
         if (offset < this.metadata.getStartOffset()) {
             return ReadAvailability.BeforeStartOffset;
         } else if (this.metadata.isSealed()) {
             return offset < (this.metadata.getLength() + (lastOffsetInclusive ? 1 : 0))
                     ? ReadAvailability.Available
                     : ReadAvailability.BeyondLastOffset;
-=======
-        if (this.metadata.isSealed()) {
-            return lastOffsetInclusive
-                    ? offset <= this.metadata.getLength()
-                    : offset < this.metadata.getLength();
->>>>>>> c85895de
         }
 
         // Offset is in a valid range.
