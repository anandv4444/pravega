/**
 * Copyright (c) 2017 Dell Inc., or its subsidiaries. All Rights Reserved.
 *
 * Licensed under the Apache License, Version 2.0 (the "License");
 * you may not use this file except in compliance with the License.
 * You may obtain a copy of the License at
 *
 *     http://www.apache.org/licenses/LICENSE-2.0
 */
package io.pravega.segmentstore.server.containers;

import com.google.common.util.concurrent.Service;
import io.pravega.common.ExceptionHelpers;
import io.pravega.common.concurrent.FutureHelpers;
import io.pravega.common.util.AsyncMap;
import io.pravega.segmentstore.contracts.AttributeUpdate;
import io.pravega.segmentstore.contracts.AttributeUpdateType;
import io.pravega.segmentstore.contracts.SegmentProperties;
import io.pravega.segmentstore.contracts.StreamSegmentExistsException;
import io.pravega.segmentstore.contracts.StreamSegmentInformation;
import io.pravega.segmentstore.contracts.StreamSegmentNotExistsException;
import io.pravega.segmentstore.contracts.TooManyActiveSegmentsException;
import io.pravega.segmentstore.server.ContainerMetadata;
import io.pravega.segmentstore.server.DataCorruptionException;
import io.pravega.segmentstore.server.MetadataBuilder;
import io.pravega.segmentstore.server.OperationLog;
import io.pravega.segmentstore.server.SegmentMetadata;
import io.pravega.segmentstore.server.SegmentMetadataComparer;
import io.pravega.segmentstore.server.UpdateableContainerMetadata;
import io.pravega.segmentstore.server.UpdateableSegmentMetadata;
import io.pravega.segmentstore.server.logs.operations.Operation;
import io.pravega.segmentstore.server.logs.operations.StreamSegmentMapOperation;
import io.pravega.segmentstore.server.logs.operations.TransactionMapOperation;
import io.pravega.segmentstore.storage.SegmentHandle;
import io.pravega.segmentstore.storage.Storage;
import io.pravega.segmentstore.storage.mocks.InMemoryStorage;
import io.pravega.shared.segment.StreamSegmentNameUtils;
import io.pravega.test.common.AssertExtensions;
import io.pravega.test.common.IntentionalException;
import io.pravega.test.common.ThreadPooledTestSuite;
import java.io.ByteArrayInputStream;
import java.io.InputStream;
import java.time.Duration;
import java.util.ArrayList;
import java.util.Arrays;
import java.util.Collection;
import java.util.Collections;
import java.util.HashSet;
import java.util.Iterator;
import java.util.List;
import java.util.Map;
import java.util.Set;
import java.util.UUID;
import java.util.concurrent.CompletableFuture;
import java.util.concurrent.CompletionException;
import java.util.concurrent.Executor;
import java.util.concurrent.TimeUnit;
import java.util.concurrent.TimeoutException;
import java.util.concurrent.atomic.AtomicBoolean;
import java.util.concurrent.atomic.AtomicInteger;
import java.util.concurrent.atomic.AtomicLong;
import java.util.function.BiFunction;
import java.util.function.Function;
import java.util.function.Predicate;
import java.util.function.Supplier;
import java.util.stream.Collectors;
import lombok.Cleanup;
import lombok.val;
import org.junit.Assert;
import org.junit.Rule;
import org.junit.Test;
import org.junit.rules.Timeout;

/**
 * Unit tests for StreamSegmentMapper class.
 */
public class StreamSegmentMapperTests extends ThreadPooledTestSuite {
    private static final int CONTAINER_ID = 123;
    private static final int ATTRIBUTE_COUNT = 10;
    private static final Duration TIMEOUT = Duration.ofSeconds(30);
    @Rule
    public Timeout globalTimeout = Timeout.seconds(TIMEOUT.getSeconds());

    @Override
    protected int getThreadPoolSize() {
        return 5;
    }

    /**
     * Tests the ability of the StreamSegmentMapper to create a new StreamSegment.
     */
    @Test
    public void testCreateNewStreamSegment() {
        final int segmentCount = 10;
        final int transactionsPerSegment = 5;

        @Cleanup
        TestContext context = new TestContext();
        HashSet<String> storageSegments = new HashSet<>();
        setupStorageCreateHandler(context, storageSegments);
        setupStorageGetHandler(context, storageSegments, segmentName -> StreamSegmentInformation.builder().name(segmentName).build());

        // Create some Segments and Transaction and verify they are properly created and registered.
        for (int i = 0; i < segmentCount; i++) {
            String segmentName = getName(i);
            val segmentAttributes = createAttributes(ATTRIBUTE_COUNT);
            context.mapper.createNewStreamSegment(segmentName, segmentAttributes, TIMEOUT).join();
            assertSegmentCreated(segmentName, segmentAttributes, context);

            for (int j = 0; j < transactionsPerSegment; j++) {
                val transactionAttributes = createAttributes(ATTRIBUTE_COUNT);
                String transactionName = context.mapper.createNewTransactionStreamSegment(segmentName, UUID.randomUUID(), transactionAttributes, TIMEOUT).join();
                assertSegmentCreated(transactionName, transactionAttributes, context);
            }
        }
    }

    /**
     * Tests the ability of the StreamSegmentMapper to create a new StreamSegment if the Segment already exists (partially
     * or fully).
     */
    @Test
    public void testCreateSegmentAlreadyExists() {
        final String segmentName = "NewSegment";
        testCreateAlreadyExists(segmentName, (mapper, attributes) -> mapper.createNewStreamSegment(segmentName, attributes, TIMEOUT));
    }

    /**
     * Tests the ability of the StreamSegmentMapper to create a new Transaction if the Transaction already exists (partially
     * or fully).
     */
    @Test
    public void testCreateTransactionAlreadyExists() {
        final String parentSegmentName = "NewSegment";
        final UUID txnId = UUID.randomUUID();
        final String txnName = StreamSegmentNameUtils.getTransactionNameFromId(parentSegmentName, txnId);
        testCreateAlreadyExists(
                txnName,
                (mapper, attributes) ->
                        // Create Parent if not exists.
                        mapper.createNewStreamSegment(parentSegmentName, null, TIMEOUT)
                              .exceptionally(ex -> {
                                  if (ExceptionHelpers.getRealException(ex) instanceof StreamSegmentExistsException) {
                                      return null;
                                  }
                                  throw new CompletionException(ex);
                              })
                              .thenCompose(v -> mapper.createNewTransactionStreamSegment(parentSegmentName, txnId, attributes, TIMEOUT))
        );
    }

    /**
     * Tests the ability of the StreamSegmentMapper to create a new StreamSegment if there are Storage and/or OperationLog Failures.
     * This tests failures other than StreamSegmentExistsException, which is handled in a different test.
     */
    @Test
    public void testCreateSegmentWithFailures() {
        final String segmentName = "NewSegment";

        @Cleanup
        TestContext context = new TestContext();

        // 1. Segment.
        context.storage.createHandler = name -> FutureHelpers.failedFuture(new IntentionalException());
        AssertExtensions.assertThrows(
                "createNewStreamSegment did not fail when random exception was thrown.",
                () -> context.mapper.createNewStreamSegment(segmentName, null, TIMEOUT),
                ex -> ex instanceof IntentionalException);

        // 2. Transaction.
        context.storage.createHandler = name -> FutureHelpers.failedFuture(new IntentionalException());
        setupStorageGetHandler(context,
                Collections.singleton(segmentName),
                name -> StreamSegmentInformation.builder().name(name).build());
        AssertExtensions.assertThrows(
                "createNewTransactionStreamSegment did not fail when random exception was thrown.",
                () -> context.mapper.createNewTransactionStreamSegment(segmentName, UUID.randomUUID(), null, TIMEOUT),
                ex -> ex instanceof IntentionalException);
    }

    /**
     * Tests the ability of the StreamSegmentMapper to generate/return the Id of an existing StreamSegment, as well as
     * retrieving existing attributes.
     */
    @Test
    public void testGetOrAssignStreamSegmentId() {
        final int segmentCount = 10;
        final int transactionsPerSegment = 5;
        final long noSegmentId = ContainerMetadata.NO_STREAM_SEGMENT_ID;
        AtomicLong currentSegmentId = new AtomicLong(Integer.MAX_VALUE);
        Supplier<Long> nextSegmentId = () -> currentSegmentId.decrementAndGet() % 2 == 0 ? noSegmentId : currentSegmentId.get();

        @Cleanup
        TestContext context = new TestContext();

        HashSet<String> storageSegments = new HashSet<>();
        for (int i = 0; i < segmentCount; i++) {
            String segmentName = getName(i);
            storageSegments.add(segmentName);
            setAttributes(segmentName, nextSegmentId.get(), storageSegments.size() % ATTRIBUTE_COUNT, context);

            for (int j = 0; j < transactionsPerSegment; j++) {
                // There is a small chance of a name conflict here, but we don't care. As long as we get at least one
                // Transaction per segment, we should be fine.
                String transactionName = StreamSegmentNameUtils.getTransactionNameFromId(segmentName, UUID.randomUUID());
                storageSegments.add(transactionName);
                setAttributes(transactionName, nextSegmentId.get(), storageSegments.size() % ATTRIBUTE_COUNT, context);
            }
        }

        // We setup all necessary handlers, except the one for create. We do not need to create new Segments here.
        setupOperationLog(context);
        Predicate<String> isSealed = segmentName -> segmentName.hashCode() % 2 == 0;
        Function<String, Long> getInitialLength = segmentName -> (long) Math.abs(segmentName.hashCode());
<<<<<<< HEAD
        setupStorageGetHandler(context, storageSegments, segmentName -> StreamSegmentInformation.builder().name(segmentName).length(getInitialLength.apply(segmentName)).sealed(isSealed.test(segmentName)).build());
=======
        setupStorageGetHandler(context, storageSegments, segmentName -> StreamSegmentInformation.builder().name(segmentName)
                .length(getInitialLength.apply(segmentName))
                .sealed(isSealed.test(segmentName))
                .build());
>>>>>>> c27db428

        // First, map all the parents (stand-alone segments).
        for (String name : storageSegments) {
            if (StreamSegmentNameUtils.getParentStreamSegmentName(name) == null) {
                long id = context.mapper.getOrAssignStreamSegmentId(name, TIMEOUT).join();
                Assert.assertNotEquals("No id was assigned for StreamSegment " + name, ContainerMetadata.NO_STREAM_SEGMENT_ID, id);
                SegmentMetadata sm = context.metadata.getStreamSegmentMetadata(id);
                Assert.assertNotNull("No metadata was created for StreamSegment " + name, sm);
                long expectedLength = getInitialLength.apply(name);
                boolean expectedSeal = isSealed.test(name);
                Assert.assertEquals("Metadata does not have the expected length for StreamSegment " + name, expectedLength, sm.getLength());
                Assert.assertEquals("Metadata does not have the expected value for isSealed for StreamSegment " + name, expectedSeal, sm.isSealed());

                val segmentState = context.stateStore.get(name, TIMEOUT).join();
                Map<UUID, Long> expectedAttributes = segmentState == null ? null : segmentState.getAttributes();
                SegmentMetadataComparer.assertSameAttributes("Unexpected attributes in metadata for StreamSegment " + name, expectedAttributes, sm);
            }
        }

        // Now, map all the Transactions.
        for (String name : storageSegments) {
            String parentName = StreamSegmentNameUtils.getParentStreamSegmentName(name);
            if (parentName != null) {
                long id = context.mapper.getOrAssignStreamSegmentId(name, TIMEOUT).join();
                Assert.assertNotEquals("No id was assigned for Transaction " + name, ContainerMetadata.NO_STREAM_SEGMENT_ID, id);
                SegmentMetadata sm = context.metadata.getStreamSegmentMetadata(id);
                Assert.assertNotNull("No metadata was created for Transaction " + name, sm);
                long expectedLength = getInitialLength.apply(name);
                boolean expectedSeal = isSealed.test(name);
                Assert.assertEquals("Metadata does not have the expected length for Transaction " + name, expectedLength, sm.getLength());
                Assert.assertEquals("Metadata does not have the expected value for isSealed for Transaction " + name, expectedSeal, sm.isSealed());

                val segmentState = context.stateStore.get(name, TIMEOUT).join();
                Map<UUID, Long> expectedAttributes = segmentState == null ? null : segmentState.getAttributes();
                SegmentMetadataComparer.assertSameAttributes("Unexpected attributes in metadata for Transaction " + name, expectedAttributes, sm);

                // Check parenthood.
                Assert.assertNotEquals("No parent defined in metadata for Transaction " + name, ContainerMetadata.NO_STREAM_SEGMENT_ID, sm.getParentId());
                long parentId = context.metadata.getStreamSegmentId(parentName, false);
                Assert.assertEquals("Unexpected parent defined in metadata for Transaction " + name, parentId, sm.getParentId());
            }
        }
    }

    /**
     * Tests the behavior of getOrAssignStreamSegmentId when the requested StreamSegment has been deleted.
     */
    @Test
    public void testGetOrAssignStreamSegmentIdWhenDeleted() {
        final int segmentCount = 1;

        HashSet<String> storageSegments = new HashSet<>();
        for (int i = 0; i < segmentCount; i++) {
            storageSegments.add(getName(i));
        }

        // We setup all necessary handlers, except the one for create. We do not need to create new Segments here.
        @Cleanup
        TestContext context = new TestContext();
        setupOperationLog(context);
        setupStorageGetHandler(context, storageSegments, segmentName -> StreamSegmentInformation.builder().name(segmentName).build());

        // Map all the segments, then delete them, then verify behavior.
        for (String name : storageSegments) {
            context.mapper.getOrAssignStreamSegmentId(name, TIMEOUT).join();
            context.metadata.deleteStreamSegment(name);
            AssertExtensions.assertThrows(
                    "getOrAssignStreamSegmentId did not return appropriate exception when the segment has been deleted.",
                    () -> context.mapper.getOrAssignStreamSegmentId(name, TIMEOUT),
                    ex -> ex instanceof StreamSegmentNotExistsException);
        }
    }

    /**
     * Tests the ability of the StreamSegmentMapper to generate/return the Id of an existing StreamSegment, when dealing
     * with Storage failures (or inexistent StreamSegments).
     */
    @Test
    public void testGetOrAssignStreamSegmentIdWithFailures() {
        final String segmentName = "Segment";
        final String transactionName = StreamSegmentNameUtils.getTransactionNameFromId(segmentName, UUID.randomUUID());

        HashSet<String> storageSegments = new HashSet<>();
        storageSegments.add(segmentName);
        storageSegments.add(transactionName);

        @Cleanup
        TestContext context = new TestContext();
        setupOperationLog(context);

        // 1. Unable to access storage.
        context.storage.getInfoHandler = sn -> FutureHelpers.failedFuture(new IntentionalException());
        AssertExtensions.assertThrows(
                "getOrAssignStreamSegmentId did not throw the right exception when the Storage access failed.",
                () -> context.mapper.getOrAssignStreamSegmentId(segmentName, TIMEOUT),
                ex -> ex instanceof IntentionalException);
        AssertExtensions.assertThrows(
                "getOrAssignStreamSegmentId did not throw the right exception when the Storage access failed.",
                () -> context.mapper.getOrAssignStreamSegmentId(transactionName, TIMEOUT),
                ex -> ex instanceof IntentionalException);

        // 2a. StreamSegmentNotExists (Stand-Alone segment)
        setupStorageGetHandler(context, storageSegments, sn -> StreamSegmentInformation.builder().name(sn).build());
        AssertExtensions.assertThrows(
                "getOrAssignStreamSegmentId did not throw the right exception for a non-existent stand-alone StreamSegment.",
                () -> context.mapper.getOrAssignStreamSegmentId(segmentName + "foo", TIMEOUT),
                ex -> ex instanceof StreamSegmentNotExistsException);

        // 2b. Transaction does not exist.
        final String inexistentTransactionName = StreamSegmentNameUtils.getTransactionNameFromId(segmentName, UUID.randomUUID());
        AssertExtensions.assertThrows(
                "getOrAssignStreamSegmentId did not throw the right exception for a non-existent Transaction.",
                () -> context.mapper.getOrAssignStreamSegmentId(inexistentTransactionName, TIMEOUT),
                ex -> ex instanceof StreamSegmentNotExistsException);

        // 2c. Transaction exists, but not its parent.
        final String noValidParentTransactionName = StreamSegmentNameUtils.getTransactionNameFromId("foo", UUID.randomUUID());
        storageSegments.add(noValidParentTransactionName);
        AssertExtensions.assertThrows(
                "getOrAssignStreamSegmentId did not throw the right exception for a Transaction with an inexistent parent.",
                () -> context.mapper.getOrAssignStreamSegmentId(noValidParentTransactionName, TIMEOUT),
                ex -> ex instanceof StreamSegmentNotExistsException);

        // 2d. Attribute fetch failure.
        val testStateStore = new TestStateStore();
        val badMapper = new StreamSegmentMapper(context.metadata, context.operationLog, testStateStore, context.noOpMetadataCleanup, context.storage, executorService());
        val segmentName2 = segmentName + "2";
        val transactionName2 = StreamSegmentNameUtils.getTransactionNameFromId(segmentName2, UUID.randomUUID());
        context.storage.getInfoHandler = sn -> CompletableFuture.completedFuture(StreamSegmentInformation.builder().name(sn).build());
        testStateStore.getHandler = () -> FutureHelpers.failedFuture(new IntentionalException("intentional"));

        AssertExtensions.assertThrows(
                "getOrAssignStreamSegmentId did not throw the right exception for a Segment when attributes could not be retrieved.",
                () -> badMapper.getOrAssignStreamSegmentId(segmentName2, TIMEOUT),
                ex -> ex instanceof IntentionalException);

        AssertExtensions.assertThrows(
                "getOrAssignStreamSegmentId did not throw the right exception for a Transaction when attributes could not be retrieved.",
                () -> badMapper.getOrAssignStreamSegmentId(transactionName2, TIMEOUT),
                ex -> ex instanceof IntentionalException);
    }

    /**
     * Tests the ability of getOrAssignStreamSegmentId to handle the TooManyActiveSegmentsException.
     */
    @Test
    public void testGetOrAssignStreamSegmentIdWithMetadataLimit() throws Exception {
        // We use different "parent" segment names because it is possible that, if the test runs fast enough, and the
        // StreamSegmentMapper does not clean up its state quickly enough, subsequent mapping attempts will piggyback
        // on the first one, and thus not execute the test as desired.
        final String segmentName = "Segment";
        final String transactionParent = "SegmentWithTxn";
        final String transactionName = StreamSegmentNameUtils.getTransactionNameFromId(transactionParent, UUID.randomUUID());

        HashSet<String> storageSegments = new HashSet<>(Arrays.asList(segmentName, transactionParent, transactionName));

        @Cleanup
        TestContext context = new TestContext();
        setupStorageGetHandler(context, storageSegments, name -> StreamSegmentInformation.builder().name(name).build());

        // 1. Verify the behavior when even after the retry we still cannot map.
        AtomicInteger exceptionCounter = new AtomicInteger();
        AtomicBoolean cleanupInvoked = new AtomicBoolean();

        // We use 'containerId' as a proxy for the exception id (to make sure we collect the right one).
        context.operationLog.addHandler = op -> FutureHelpers.failedFuture(new TooManyActiveSegmentsException(exceptionCounter.incrementAndGet(), 0));
        Supplier<CompletableFuture<Void>> noOpCleanup = () -> {
            if (!cleanupInvoked.compareAndSet(false, true)) {
                return FutureHelpers.failedFuture(new AssertionError("Cleanup invoked multiple times."));
            }
            return CompletableFuture.completedFuture(null);
        };
        val mapper1 = new StreamSegmentMapper(context.metadata, context.operationLog, context.stateStore, noOpCleanup, context.storage, executorService());
        AssertExtensions.assertThrows(
                "Unexpected outcome when trying to map a segment to a full metadata that cannot be cleaned.",
                () -> mapper1.getOrAssignStreamSegmentId(segmentName, TIMEOUT),
                ex -> ex instanceof TooManyActiveSegmentsException && ((TooManyActiveSegmentsException) ex).getContainerId() == exceptionCounter.get());
        Assert.assertEquals("Unexpected number of attempts to map.", 2, exceptionCounter.get());
        Assert.assertTrue("Cleanup was not invoked.", cleanupInvoked.get());

        // Now with a transaction.
        exceptionCounter.set(0);
        cleanupInvoked.set(false);
        AssertExtensions.assertThrows(
                "Unexpected outcome when trying to map a transaction to a full metadata that cannot be cleaned.",
                () -> mapper1.getOrAssignStreamSegmentId(transactionName, TIMEOUT),
                ex -> ex instanceof TooManyActiveSegmentsException && ((TooManyActiveSegmentsException) ex).getContainerId() == exceptionCounter.get());
        Assert.assertEquals("Unexpected number of attempts to map.", 2, exceptionCounter.get());
        Assert.assertTrue("Cleanup was not invoked.", cleanupInvoked.get());

        // 2. Verify the behavior when the first call fails, but the second one succeeds.
        exceptionCounter.set(0);
        cleanupInvoked.set(false);
        Supplier<CompletableFuture<Void>> workingCleanup = () -> {
            if (!cleanupInvoked.compareAndSet(false, true)) {
                return FutureHelpers.failedFuture(new AssertionError("Cleanup invoked multiple times."));
            }

            setupOperationLog(context); // Setup the OperationLog to function correctly.
            return CompletableFuture.completedFuture(null);
        };

        val mapper2 = new StreamSegmentMapper(context.metadata, context.operationLog, context.stateStore, workingCleanup, context.storage, executorService());
        long id = mapper2.getOrAssignStreamSegmentId(segmentName, TIMEOUT).join();
        Assert.assertEquals("Unexpected number of attempts to map.", 1, exceptionCounter.get());
        Assert.assertTrue("Cleanup was not invoked.", cleanupInvoked.get());
        Assert.assertNotEquals("No valid SegmentId assigned.", ContainerMetadata.NO_STREAM_SEGMENT_ID, id);
    }

    /**
     * Tests the ability of the StreamSegmentMapper to generate/return the Id of an existing StreamSegment, with concurrent requests.
     * Also tests the ability to execute such callbacks in the order in which they were received.
     */
    @Test
    public void testGetOrAssignStreamSegmentIdWithConcurrency() throws Exception {
        // We setup a delay in the OperationLog process. We only do this for a stand-alone StreamSegment because the process
        // is driven by the same code for Transactions as well.
        final String segmentName = "Segment";
        final long segmentId = 12345;
        final String firstResult = "first";
        final String secondResult = "second";
        final String thirdResult = "third";

        HashSet<String> storageSegments = new HashSet<>();
        storageSegments.add(segmentName);

        @Cleanup
        TestContext context = new TestContext();
        setupStorageGetHandler(context, storageSegments, sn -> StreamSegmentInformation.builder().name(sn).build());
        CompletableFuture<Void> initialAddFuture = new CompletableFuture<>();
        CompletableFuture<Void> addInvoked = new CompletableFuture<>();
        AtomicBoolean operationLogInvoked = new AtomicBoolean(false);
        context.operationLog.addHandler = op -> {
            if (!(op instanceof StreamSegmentMapOperation)) {
                return FutureHelpers.failedFuture(new IllegalArgumentException("unexpected operation"));
            }
            if (operationLogInvoked.getAndSet(true)) {
                return FutureHelpers.failedFuture(new IllegalStateException("multiple calls to OperationLog.add"));
            }

            // Need to set SegmentId on operation.
            ((StreamSegmentMapOperation) op).setStreamSegmentId(segmentId);
            UpdateableSegmentMetadata segmentMetadata = context.metadata.mapStreamSegmentId(segmentName, segmentId);
            segmentMetadata.setStorageLength(0);
            segmentMetadata.setLength(0);
            addInvoked.complete(null);
            return initialAddFuture;
        };

        List<Integer> invocationOrder = Collections.synchronizedList(new ArrayList<>());

        // Second call is designed to hit when the first call still tries to assign the id, hence we test normal queueing.
        CompletableFuture<String> firstCall = context.mapper.getOrAssignStreamSegmentId(segmentName, TIMEOUT,
                id -> {
                    Assert.assertEquals("Unexpected SegmentId (first).", segmentId, (long) id);
                    invocationOrder.add(1);
                    return CompletableFuture.completedFuture(firstResult);
                });

        CompletableFuture<String> secondCall = context.mapper.getOrAssignStreamSegmentId(segmentName, TIMEOUT,
                id -> {
                    Assert.assertEquals("Unexpected SegmentId (second).", segmentId, (long) id);
                    invocationOrder.add(2);
                    return CompletableFuture.completedFuture(secondResult);
                });

        // Wait for the metadata to be updated properly.
        addInvoked.join();
        Assert.assertFalse("getOrAssignStreamSegmentId (first call) returned before OperationLog finished.", firstCall.isDone());
        Assert.assertFalse("getOrAssignStreamSegmentId (second call) returned before OperationLog finished.", secondCall.isDone());

        // Third call is designed to hit after the metadata has been updated, but prior to the other callbacks being invoked.
        // It verifies that even in that case it still executes in order.
        CompletableFuture<String> thirdCall = context.mapper.getOrAssignStreamSegmentId(segmentName, TIMEOUT,
                id -> {
                    Assert.assertEquals("Unexpected SegmentId (second).", segmentId, (long) id);
                    invocationOrder.add(3);
                    return CompletableFuture.completedFuture(thirdResult);
                });
        initialAddFuture.complete(null);

        Assert.assertEquals("Unexpected result from firstCall.", firstResult, firstCall.join());
        Assert.assertEquals("Unexpected result from secondCall.", secondResult, secondCall.join());
        Assert.assertEquals("Unexpected result from thirdCall.", thirdResult, thirdCall.join());
        val expectedOrder = Arrays.asList(1, 2, 3);
        AssertExtensions.assertListEquals("", expectedOrder, invocationOrder, Integer::equals);
    }

    /**
     * General test for verifying behavior when a Segment/Transaction is attempted to be created but it already exists.
     *
     * @param segmentName   The name of the segment/transaction to create.
     * @param createSegment A BiFunction that is given an instance of a StreamSegmentMapper and a Collection of AttributeUpdates
     *                      that, when invoked, will create the given segment.
     */
    private void testCreateAlreadyExists(String segmentName, BiFunction<StreamSegmentMapper, Collection<AttributeUpdate>, CompletableFuture<?>> createSegment) {
        final String stateSegmentName = StreamSegmentNameUtils.getStateSegmentName(segmentName);
        final Map<UUID, Long> correctAttributes = Collections.singletonMap(UUID.randomUUID(), 123L);
        final Collection<AttributeUpdate> correctAttributeUpdates =
                correctAttributes.entrySet().stream()
                                 .map(e -> new AttributeUpdate(e.getKey(), AttributeUpdateType.Replace, e.getValue()))
                                 .collect(Collectors.toList());
        final Map<UUID, Long> badAttributes = Collections.singletonMap(UUID.randomUUID(), 456L);
        final Collection<AttributeUpdate> badAttributeUpdates =
                badAttributes.entrySet().stream()
                             .map(e -> new AttributeUpdate(e.getKey(), AttributeUpdateType.Replace, e.getValue()))
                             .collect(Collectors.toList());

        @Cleanup
        TestContext context = new TestContext();
        @Cleanup
        val storage = new InMemoryStorage();
        storage.initialize(1);
        val store = new SegmentStateStore(storage, executorService());
        val mapper = new StreamSegmentMapper(context.metadata, context.operationLog, store, context.noOpMetadataCleanup, storage, executorService());

        // 1. Segment Exists, and so does State File (and it's not corrupted) -> Exception must be bubbled up.
        createSegment.apply(mapper, correctAttributeUpdates).join();
        AssertExtensions.assertThrows(
                "createNewStreamSegment did not fail when Segment already exists.",
                () -> createSegment.apply(mapper, badAttributeUpdates),
                ex -> ex instanceof StreamSegmentExistsException);
        val state1 = store.get(segmentName, TIMEOUT).join();
        AssertExtensions.assertMapEquals("Unexpected attributes after failed attempt to recreate correctly created segment",
                correctAttributes, state1.getAttributes());

        // 2. Segment Exists, but with empty State File: State file re-created & no exception bubbled up.
        storage.openWrite(stateSegmentName)
               .thenCompose(handle -> storage.delete(handle, TIMEOUT))
               .thenCompose(v -> storage.create(stateSegmentName, TIMEOUT))
               .join();
        Assert.assertNull("Expected a null SegmentState.", store.get(segmentName, TIMEOUT).join());
        createSegment.apply(mapper, correctAttributeUpdates).join();
        val state2 = store.get(segmentName, TIMEOUT).join();
        AssertExtensions.assertMapEquals("Unexpected attributes after successful attempt to complete segment creation (missing state file)",
                correctAttributes, state2.getAttributes());

        // 3. Segment Exists, but with corrupted State File: State file re-created & no exception bubbled up.
        storage.openWrite(stateSegmentName)
                .thenCompose(handle -> storage.delete(handle, TIMEOUT))
                .thenCompose(v -> storage.create(stateSegmentName, TIMEOUT))
                .thenCompose(v -> storage.openWrite(stateSegmentName))
                .thenCompose(handle -> storage.write(handle, 0, new ByteArrayInputStream(new byte[1]), 1, TIMEOUT))
                .join();
        AssertExtensions.assertThrows(
                "Expected a DataCorruptionException when reading a corrupted State File.",
                () -> store.get(segmentName, TIMEOUT),
                ex -> ex instanceof DataCorruptionException);
        createSegment.apply(mapper, correctAttributeUpdates).join();
        val state3 = store.get(segmentName, TIMEOUT).join();
        AssertExtensions.assertMapEquals("Unexpected attributes after successful attempt to complete segment creation (corrupted state file)",
                correctAttributes, state3.getAttributes());

        // 4. Segment Exists with non-zero length, but with empty/corrupted State File: State File re-created and exception thrown.
        storage.openWrite(stateSegmentName)
               .thenCompose(handle -> storage.delete(handle, TIMEOUT))
               .thenCompose(v -> storage.create(stateSegmentName, TIMEOUT))
               .thenCompose(v -> storage.openWrite(segmentName))
               .thenCompose(handle -> storage.write(handle, 0, new ByteArrayInputStream(new byte[1]), 1, TIMEOUT))
               .join();
        AssertExtensions.assertThrows(
                "createNewStreamSegment did not fail when Segment already exists (non-zero length, missing state file).",
                () -> createSegment.apply(mapper, correctAttributeUpdates),
                ex -> ex instanceof StreamSegmentExistsException);
        val state4 = store.get(segmentName, TIMEOUT).join();
        AssertExtensions.assertMapEquals("Unexpected attributes after failed attempt to recreate segment with non-zero length",
                correctAttributes, state4.getAttributes());
    }

    private String getName(long segmentId) {
        return String.format("Segment_%d", segmentId);
    }

    private Collection<AttributeUpdate> createAttributes(int count) {
        Collection<AttributeUpdate> result = new ArrayList<>(count);
        for (int i = 0; i < count; i++) {
            AttributeUpdateType ut = AttributeUpdateType.values()[i % AttributeUpdateType.values().length];
            result.add(new AttributeUpdate(UUID.randomUUID(), ut, i, i));
        }

        return result;
    }

    private void setAttributes(String segmentName, long segmentId, int count, TestContext context) {
        if (count != 0) {
            val attributes = createAttributes(count)
                    .stream()
                    .collect(Collectors.toMap(AttributeUpdate::getAttributeId, AttributeUpdate::getValue));
            val segmentInfo = StreamSegmentInformation.builder().name(segmentName).attributes(attributes).build();
            context.stateStore.put(segmentName, new SegmentState(segmentId, segmentInfo), TIMEOUT).join();
        }
    }

    private void assertSegmentCreated(String segmentName, Collection<AttributeUpdate> attributeUpdates, TestContext context) {
        SegmentProperties sp = context.storage.getStreamSegmentInfo(segmentName, TIMEOUT).join();
        Assert.assertNotNull("No segment has been created in the Storage for " + segmentName, sp);

        long segmentId = context.metadata.getStreamSegmentId(segmentName, false);
        Assert.assertEquals("Segment '" + segmentName + "' has been registered in the metadata.", ContainerMetadata.NO_STREAM_SEGMENT_ID, segmentId);

        val attributes = attributeUpdates.stream().collect(Collectors.toMap(AttributeUpdate::getAttributeId, AttributeUpdate::getValue));
        val actualAttributes = context.stateStore.get(segmentName, TIMEOUT).join().getAttributes();
        AssertExtensions.assertMapEquals("Wrong attributes.", attributes, actualAttributes);
    }

    private void setupOperationLog(TestContext context) {
        AtomicLong seqNo = new AtomicLong();
        context.operationLog.addHandler = op -> {
            long currentSeqNo = seqNo.incrementAndGet();
            if (op instanceof StreamSegmentMapOperation) {
                StreamSegmentMapOperation mapOp = (StreamSegmentMapOperation) op;
                if (mapOp.getStreamSegmentId() == ContainerMetadata.NO_STREAM_SEGMENT_ID) {
                    mapOp.setStreamSegmentId(currentSeqNo);
                }

                UpdateableSegmentMetadata segmentMetadata = context.metadata.mapStreamSegmentId(mapOp.getStreamSegmentName(), mapOp.getStreamSegmentId());
                segmentMetadata.setStorageLength(0);
                segmentMetadata.setLength(mapOp.getLength());
                if (mapOp.isSealed()) {
                    segmentMetadata.markSealed();
                }

                segmentMetadata.updateAttributes(mapOp.getAttributes());
            } else if (op instanceof TransactionMapOperation) {
                TransactionMapOperation mapOp = (TransactionMapOperation) op;
                if (mapOp.getStreamSegmentId() == ContainerMetadata.NO_STREAM_SEGMENT_ID) {
                    mapOp.setStreamSegmentId(currentSeqNo);
                }

                UpdateableSegmentMetadata segmentMetadata = context.metadata.mapStreamSegmentId(mapOp.getStreamSegmentName(), mapOp.getStreamSegmentId(), mapOp.getParentStreamSegmentId());
                segmentMetadata.setStorageLength(0);
                segmentMetadata.setLength(mapOp.getLength());
                if (mapOp.isSealed()) {
                    segmentMetadata.markSealed();
                }

                segmentMetadata.updateAttributes(mapOp.getAttributes());
            }

            return CompletableFuture.completedFuture(null);
        };
    }

    private void setupStorageCreateHandler(TestContext context, HashSet<String> storageSegments) {
        context.storage.createHandler = segmentName -> {
            synchronized (storageSegments) {
                if (storageSegments.contains(segmentName)) {
                    return FutureHelpers.failedFuture(new StreamSegmentExistsException(segmentName));
                } else {
                    storageSegments.add(segmentName);
                    return CompletableFuture.completedFuture(StreamSegmentInformation.builder().name(segmentName).build());
                }
            }
        };
    }

    private void setupStorageGetHandler(TestContext context, Set<String> storageSegments, Function<String, SegmentProperties> infoGetter) {
        context.storage.getInfoHandler = segmentName -> {
            synchronized (storageSegments) {
                if (!storageSegments.contains(segmentName)) {
                    return FutureHelpers.failedFuture(new StreamSegmentNotExistsException(segmentName));
                } else {
                    return CompletableFuture.completedFuture(infoGetter.apply(segmentName));
                }
            }
        };
    }

    //region TestContext

    private class TestContext implements AutoCloseable {
        final Supplier<CompletableFuture<Void>> noOpMetadataCleanup = () -> CompletableFuture.completedFuture(null);
        final UpdateableContainerMetadata metadata;
        final TestStorage storage;
        final TestOperationLog operationLog;
        final InMemoryStateStore stateStore;
        final StreamSegmentMapper mapper;

        TestContext() {
            this.storage = new TestStorage();
            this.operationLog = new TestOperationLog();
            this.metadata = new MetadataBuilder(CONTAINER_ID).build();
            this.stateStore = new InMemoryStateStore();
            this.mapper = new StreamSegmentMapper(this.metadata, this.operationLog, this.stateStore, noOpMetadataCleanup, this.storage, executorService());
        }

        @Override
        public void close() {
            this.storage.close();
            this.operationLog.close();
        }
    }

    //endregion

    //region TestOperationLog

    private static class TestOperationLog implements OperationLog {
        Function<Operation, CompletableFuture<Void>> addHandler;

        @Override
        public CompletableFuture<Void> add(Operation operation, Duration timeout) {
            return addHandler.apply(operation);
        }

        //region Unimplemented Methods

        @Override
        public int getId() {
            return -1;
        }

        @Override
        public void close() {

        }

        @Override
        public CompletableFuture<Void> truncate(long upToSequence, Duration timeout) {
            return null;
        }

        @Override
        public CompletableFuture<Iterator<Operation>> read(long afterSequence, int maxCount, Duration timeout) {
            return null;
        }

        @Override
        public CompletableFuture<Void> operationProcessingBarrier(Duration timeout) {
            return null;
        }

        @Override
        public Service startAsync() {
            return null;
        }

        @Override
        public boolean isRunning() {
            return false;
        }

        @Override
        public State state() {
            return null;
        }

        @Override
        public Service stopAsync() {
            return null;
        }

        @Override
        public void awaitRunning() {

        }

        @Override
        public void awaitRunning(long timeout, TimeUnit unit) throws TimeoutException {

        }

        @Override
        public void awaitTerminated() {

        }

        @Override
        public void awaitTerminated(long timeout, TimeUnit unit) throws TimeoutException {

        }

        @Override
        public Throwable failureCause() {
            return null;
        }

        @Override
        public void addListener(Listener listener, Executor executor) {

        }

        //endregion
    }

    //endregion

    //region TestStorage

    private static class TestStorage implements Storage {
        Function<String, CompletableFuture<SegmentProperties>> createHandler;
        Function<String, CompletableFuture<SegmentProperties>> getInfoHandler;

        @Override
        public CompletableFuture<SegmentProperties> create(String streamSegmentName, Duration timeout) {
            return this.createHandler.apply(streamSegmentName);
        }

        @Override
        public CompletableFuture<SegmentHandle> openRead(String streamSegmentName) {
            return CompletableFuture.completedFuture(InMemoryStorage.newHandle(streamSegmentName, true));
        }

        @Override
        public CompletableFuture<SegmentHandle> openWrite(String streamSegmentName) {
            return CompletableFuture.completedFuture(InMemoryStorage.newHandle(streamSegmentName, false));
        }

        @Override
        public CompletableFuture<SegmentProperties> getStreamSegmentInfo(String streamSegmentName, Duration timeout) {
            return this.getInfoHandler.apply(streamSegmentName);
        }

        //region Unimplemented methods

        @Override
        public void initialize(long epoch) {
            throw new UnsupportedOperationException();
        }

        @Override
        public CompletableFuture<Boolean> exists(String streamSegmentName, Duration timeout) {
            throw new UnsupportedOperationException();
        }

        @Override
        public CompletableFuture<Void> write(SegmentHandle handle, long offset, InputStream data, int length, Duration timeout) {
            throw new UnsupportedOperationException();
        }

        @Override
        public CompletableFuture<Integer> read(SegmentHandle handle, long offset, byte[] buffer, int bufferOffset, int length, Duration timeout) {
            throw new UnsupportedOperationException();
        }

        @Override
        public CompletableFuture<Void> seal(SegmentHandle handle, Duration timeout) {
            throw new UnsupportedOperationException();
        }

        @Override
        public CompletableFuture<Void> concat(SegmentHandle targetHandle, long offset, String sourceSegment, Duration timeout) {
            throw new UnsupportedOperationException();
        }

        @Override
        public CompletableFuture<Void> delete(SegmentHandle handle, Duration timeout) {
            throw new UnsupportedOperationException();
        }

        @Override
        public void close() {

        }

        //endregion
    }

    //endregion

    //region TestStateStore

    private static class TestStateStore implements AsyncMap<String, SegmentState> {
        Supplier<CompletableFuture<SegmentState>> getHandler;

        @Override
        public CompletableFuture<SegmentState> get(String key, Duration timeout) {
            return this.getHandler.get();
        }

        @Override
        public CompletableFuture<Void> remove(String key, Duration timeout) {
            // Not needed.
            return null;
        }

        @Override
        public CompletableFuture<Void> put(String key, SegmentState value, Duration timeout) {
            // Not needed.
            return null;
        }
    }

    //endregion
}<|MERGE_RESOLUTION|>--- conflicted
+++ resolved
@@ -212,14 +212,7 @@
         setupOperationLog(context);
         Predicate<String> isSealed = segmentName -> segmentName.hashCode() % 2 == 0;
         Function<String, Long> getInitialLength = segmentName -> (long) Math.abs(segmentName.hashCode());
-<<<<<<< HEAD
-        setupStorageGetHandler(context, storageSegments, segmentName -> StreamSegmentInformation.builder().name(segmentName).length(getInitialLength.apply(segmentName)).sealed(isSealed.test(segmentName)).build());
-=======
-        setupStorageGetHandler(context, storageSegments, segmentName -> StreamSegmentInformation.builder().name(segmentName)
-                .length(getInitialLength.apply(segmentName))
-                .sealed(isSealed.test(segmentName))
-                .build());
->>>>>>> c27db428
+        setupStorageGetHandler(context, storageSegments, segmentName ->  StreamSegmentInformation.builder().name(segmentName).length( getInitialLength.apply(segmentName)).sealed( isSealed.test(segmentName)).build());
 
         // First, map all the parents (stand-alone segments).
         for (String name : storageSegments) {
