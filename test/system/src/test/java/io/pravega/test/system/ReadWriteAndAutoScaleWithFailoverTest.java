--- conflicted
+++ resolved
@@ -16,6 +16,7 @@
 import io.pravega.client.stream.impl.ClientFactoryImpl;
 import io.pravega.client.stream.impl.ControllerImpl;
 import io.pravega.client.stream.impl.ControllerImplConfig;
+import io.pravega.client.stream.impl.StreamSegments;
 import io.pravega.common.Exceptions;
 import io.pravega.common.concurrent.ExecutorServiceHelpers;
 import io.pravega.test.system.framework.Environment;
@@ -33,20 +34,13 @@
 import lombok.extern.slf4j.Slf4j;
 import mesosphere.marathon.client.MarathonException;
 import org.junit.After;
+import org.junit.Assert;
 import org.junit.Before;
 import org.junit.Rule;
 import org.junit.Test;
 import org.junit.rules.Timeout;
 import org.junit.runner.RunWith;
-<<<<<<< HEAD
-import java.net.URI;
-import java.net.URISyntaxException;
-import java.util.List;
-import java.util.Random;
-import java.util.stream.Collectors;
-=======
 
->>>>>>> c008bef2
 import static org.junit.Assert.assertTrue;
 
 @Slf4j
@@ -162,7 +156,7 @@
         //run the failover test while scaling
         performFailoverTest();
 
-        waitForScaling(scope);
+        waitForScaling();
 
         //bring the instances back to 3 before performing failover
         controllerInstance.scaleService(3, true);
@@ -177,6 +171,26 @@
         validateResults(readerGroupManager, readerGroupName);
 
         cleanUp(scope, AUTO_SCALE_STREAM); //cleanup if validation is successful.
-        log.info("Test ReadWriteAndAutoScaleWithFailover succeeds");
+    }
+
+    private void waitForScaling() throws InterruptedException, ExecutionException {
+        for (int waitCounter = 0; waitCounter < 2; waitCounter++) {
+            StreamSegments streamSegments = controller.getCurrentSegments(scope, AUTO_SCALE_STREAM).get();
+            testState.currentNumOfSegments.set(streamSegments.getSegments().size());
+            if (testState.currentNumOfSegments.get() == 2) {
+                log.info("The current number of segments is equal to 2, ScaleOperation did not happen");
+                //Scaling operation did not happen, wait
+                Exceptions.handleInterrupted(() -> Thread.sleep(60000));
+                throw new AbstractFailoverTests.ScaleOperationNotDoneException();
+            }
+            if (testState.currentNumOfSegments.get() > 2) {
+                //scale operation successful.
+                log.info("Current Number of segments is {}", testState.currentNumOfSegments.get());
+                break;
+            }
+        }
+        if (testState.currentNumOfSegments.get() == 2) {
+            Assert.fail("Current number of Segments reduced to less than 2. Failure of test");
+        }
     }
 }