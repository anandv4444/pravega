/**
 * Licensed to the Apache Software Foundation (ASF) under one
 * or more contributor license agreements.  See the NOTICE file
 * distributed with this work for additional information
 * regarding copyright ownership.  The ASF licenses this file
 * to you under the Apache License, Version 2.0 (the
 * "License"); you may not use this file except in compliance
 * with the License.  You may obtain a copy of the License at
 * <p>
 * http://www.apache.org/licenses/LICENSE-2.0
 * <p>
 * Unless required by applicable law or agreed to in writing, software
 * distributed under the License is distributed on an "AS IS" BASIS,
 * WITHOUT WARRANTIES OR CONDITIONS OF ANY KIND, either express or implied.
 * See the License for the specific language governing permissions and
 * limitations under the License.
 */

package com.emc.pravega.service.server.logs;

import com.emc.pravega.service.contracts.AppendContext;
import com.emc.pravega.service.server.ContainerMetadata;
import com.emc.pravega.service.server.OperationLog;
import com.emc.pravega.service.server.StreamSegmentNameUtils;
import com.emc.pravega.service.server.UpdateableContainerMetadata;
import com.emc.pravega.service.server.UpdateableSegmentMetadata;
import com.emc.pravega.service.server.containers.StreamSegmentMapper;
import com.emc.pravega.service.server.logs.operations.MergeTransactionOperation;
import com.emc.pravega.service.server.logs.operations.MetadataCheckpointOperation;
import com.emc.pravega.service.server.logs.operations.Operation;
import com.emc.pravega.service.server.logs.operations.StreamSegmentAppendOperation;
import com.emc.pravega.service.server.logs.operations.StreamSegmentSealOperation;
import com.emc.pravega.service.storage.Storage;
import com.google.common.collect.Iterators;
import org.junit.Assert;

import java.io.ByteArrayInputStream;
import java.io.InputStream;
import java.io.SequenceInputStream;
import java.time.Duration;
import java.util.AbstractMap;
import java.util.ArrayList;
import java.util.Collection;
import java.util.HashMap;
import java.util.HashSet;
import java.util.List;
import java.util.Map;
import java.util.UUID;
import java.util.concurrent.CompletableFuture;
import java.util.concurrent.ForkJoinPool;

/**
 * Helpers that aid in testing Log-based components, such as DurableLog or OperationQueueProcessor.
 */
class LogTestHelpers {
    private static final int MAX_SEGMENT_COUNT = 1000 * 1000;

    /**
     * Updates the given Container Metadata to have a number of StreamSegments. All created StreamSegments will have
     * Ids from 0 to the value of streamSegmentCount.
     */
    static HashSet<Long> createStreamSegmentsInMetadata(int streamSegmentCount, UpdateableContainerMetadata containerMetadata) {
        assert streamSegmentCount <= MAX_SEGMENT_COUNT : "cannot have more than " + MAX_SEGMENT_COUNT + " StreamSegments for this test.";
        HashSet<Long> result = new HashSet<>();
        for (long streamSegmentId = 0; streamSegmentId < streamSegmentCount; streamSegmentId++) {
            result.add(streamSegmentId);
            String name = getStreamSegmentName(streamSegmentId);
            UpdateableSegmentMetadata segmentMetadata = containerMetadata.mapStreamSegmentId(name, streamSegmentId);
            segmentMetadata.setDurableLogLength(0);
            segmentMetadata.setStorageLength(0);
        }

        return result;
    }

    /**
     * Creates a number of StreamSegments in the given Metadata and OperationLog.
     */
    static HashSet<Long> createStreamSegmentsWithOperations(int streamSegmentCount, ContainerMetadata containerMetadata, OperationLog durableLog, Storage storage) {
        StreamSegmentMapper mapper = new StreamSegmentMapper(containerMetadata, durableLog, storage, ForkJoinPool.commonPool());
        HashSet<Long> result = new HashSet<>();
        for (int i = 0; i < streamSegmentCount; i++) {
            String name = getStreamSegmentName(i);
            long streamSegmentId = mapper
                    .createNewStreamSegment(name, Duration.ZERO)
                    .thenCompose((v) -> mapper.getOrAssignStreamSegmentId(name, Duration.ZERO)).join();
            result.add(streamSegmentId);
        }

        return result;
    }

    /**
     * Updates the given Container Metadata to have a number of Transactions mapped to the given StreamSegment Ids.
     */
    static AbstractMap<Long, Long> createTransactionsInMetadata(HashSet<Long> streamSegmentIds, int transactionsPerStreamSegment, UpdateableContainerMetadata containerMetadata) {
        assert transactionsPerStreamSegment <= MAX_SEGMENT_COUNT : "cannot have more than " + MAX_SEGMENT_COUNT + " Transactions per StreamSegment for this test.";
        HashMap<Long, Long> result = new HashMap<>();
        for (long streamSegmentId : streamSegmentIds) {
            String streamSegmentName = containerMetadata.getStreamSegmentMetadata(streamSegmentId).getName();

<<<<<<< HEAD
            for (int i = 0; i < batchesPerStreamSegment; i++) {
                long batchId = getBatchId(streamSegmentId, i);
                assert result.put(batchId, streamSegmentId) == null : "duplicate BatchId generated: " + batchId;
                assert !streamSegmentIds.contains(batchId) : "duplicate StreamSegmentId (batch) generated: " + batchId;
                String batchName = StreamSegmentNameUtils.getBatchNameFromId(streamSegmentName, UUID.randomUUID());
                UpdateableSegmentMetadata batchMetadata = containerMetadata.mapStreamSegmentId(batchName, batchId, streamSegmentId);
                batchMetadata.setDurableLogLength(0);
                batchMetadata.setStorageLength(0);
=======
            for (int i = 0; i < transactionsPerStreamSegment; i++) {
                long transactionId = getTransactionId(streamSegmentId, i);
                assert result.put(transactionId, streamSegmentId) == null : "duplicate TransactionId generated: " + transactionId;
                assert !streamSegmentIds.contains(transactionId) : "duplicate StreamSegmentId (Transaction) generated: " + transactionId;
                String transactionName = StreamSegmentNameUtils.generateTransactionStreamSegmentName(streamSegmentName);
                UpdateableSegmentMetadata transactionMetadata = containerMetadata.mapStreamSegmentId(transactionName, transactionId, streamSegmentId);
                transactionMetadata.setDurableLogLength(0);
                transactionMetadata.setStorageLength(0);
>>>>>>> 8ff6fa21
            }
        }

        return result;
    }

    static AbstractMap<Long, Long> createTransactionsWithOperations(HashSet<Long> streamSegmentIds, int transactionsPerStreamSegment, ContainerMetadata containerMetadata, OperationLog durableLog, Storage storage) {
        HashMap<Long, Long> result = new HashMap<>();
        StreamSegmentMapper mapper = new StreamSegmentMapper(containerMetadata, durableLog, storage, ForkJoinPool.commonPool());
        for (long streamSegmentId : streamSegmentIds) {
            String streamSegmentName = containerMetadata.getStreamSegmentMetadata(streamSegmentId).getName();

<<<<<<< HEAD
            for (int i = 0; i < batchesPerStreamSegment; i++) {
                long batchId = mapper
                        .createNewBatchStreamSegment(streamSegmentName, UUID.randomUUID(), Duration.ZERO)
=======
            for (int i = 0; i < transactionsPerStreamSegment; i++) {
                long transactionId = mapper
                        .createNewTransactionStreamSegment(streamSegmentName, Duration.ZERO)
>>>>>>> 8ff6fa21
                        .thenCompose(v -> mapper.getOrAssignStreamSegmentId(v, Duration.ZERO)).join();
                result.put(transactionId, streamSegmentId);
            }
        }

        return result;
    }

    /**
     * Generates a List of Log Operations that contains the following operations, in the "correct" order.
     * <ol>
     * <li> A set of StreamSegmentAppend Operations (based on the streamSegmentIds arg).
     * <li> A set of StreamSegmentSeal and MergeTransaction Operations (based on the TransactionIds and mergeTransactions arg).
     * <li> A set of StreamSegmentSeal Operations (based on the sealStreamSegments arg).
     * </ol>
     */
    static List<Operation> generateOperations(Collection<Long> streamSegmentIds, AbstractMap<Long, Long> transactionIds, int appendsPerStreamSegment, int metadataCheckpointsEvery, boolean mergeTransactions, boolean sealStreamSegments) {
        List<Operation> result = new ArrayList<>();

        // Add some appends.
        int appendId = 0;
        for (long streamSegmentId : streamSegmentIds) {
            for (int i = 0; i < appendsPerStreamSegment; i++) {
                result.add(new StreamSegmentAppendOperation(streamSegmentId, generateAppendData(appendId), new AppendContext(UUID.randomUUID(), i)));
                addCheckpointIfNeeded(result, metadataCheckpointsEvery);
                appendId++;
            }
        }

        for (long transactionId : transactionIds.keySet()) {
            for (int i = 0; i < appendsPerStreamSegment; i++) {
                result.add(new StreamSegmentAppendOperation(transactionId, generateAppendData(appendId), new AppendContext(UUID.randomUUID(), i)));
                addCheckpointIfNeeded(result, metadataCheckpointsEvery);
                appendId++;
            }
        }

        // Merge Transactions.
        if (mergeTransactions) {
            // Key = TransactionId, Value = Parent Id.
            transactionIds.entrySet().forEach(mapping -> {
                result.add(new StreamSegmentSealOperation(mapping.getKey()));
                addCheckpointIfNeeded(result, metadataCheckpointsEvery);
                result.add(new MergeTransactionOperation(mapping.getValue(), mapping.getKey()));
                addCheckpointIfNeeded(result, metadataCheckpointsEvery);
            });
        }

        // Seal the StreamSegments.
        if (sealStreamSegments) {
            streamSegmentIds.forEach(streamSegmentId -> {
                result.add(new StreamSegmentSealOperation(streamSegmentId));
                addCheckpointIfNeeded(result, metadataCheckpointsEvery);
            });
        }

        return result;
    }

    /**
     * Given a list of LogOperations, calculates the final lengths of the StreamSegments that are encountered, by inspecting
     * every StreamSegmentAppendOperation and MergeTransactionOperation. All other types of Log Operations are ignored.
     */
    static AbstractMap<Long, Integer> getExpectedLengths(Collection<OperationWithCompletion> operations) {
        HashMap<Long, Integer> result = new HashMap<>();
        for (OperationWithCompletion o : operations) {
            Assert.assertTrue("Operation is not completed.", o.completion.isDone());
            if (o.completion.isCompletedExceptionally()) {
                // This is failed operation; ignore it.
                continue;
            }

            if (o.operation instanceof StreamSegmentAppendOperation) {
                StreamSegmentAppendOperation appendOperation = (StreamSegmentAppendOperation) o.operation;
                result.put(
                        appendOperation.getStreamSegmentId(),
                        result.getOrDefault(appendOperation.getStreamSegmentId(), 0) + appendOperation.getData().length);
            } else if (o.operation instanceof MergeTransactionOperation) {
                MergeTransactionOperation mergeOperation = (MergeTransactionOperation) o.operation;

                result.put(
                        mergeOperation.getStreamSegmentId(),
                        result.getOrDefault(mergeOperation.getStreamSegmentId(), 0) + result.getOrDefault(mergeOperation.getTransactionSegmentId(), 0));
                result.remove(mergeOperation.getTransactionSegmentId());
            }
        }

        return result;
    }

    /**
     * Given a list of Log Operations, generates an InputStream for each encountered StreamSegment that contains the final
     * contents of that StreamSegment. Only considers operations of type StreamSegmentAppendOperation and MergeTransactionOperation.
     */
    static AbstractMap<Long, InputStream> getExpectedContents(Collection<OperationWithCompletion> operations) {
        HashMap<Long, List<ByteArrayInputStream>> partialContents = new HashMap<>();
        for (OperationWithCompletion o : operations) {
            Assert.assertTrue("Operation is not completed.", o.completion.isDone());
            if (o.completion.isCompletedExceptionally()) {
                // This is failed operation; ignore it.
                continue;
            }

            if (o.operation instanceof StreamSegmentAppendOperation) {
                StreamSegmentAppendOperation appendOperation = (StreamSegmentAppendOperation) o.operation;
                List<ByteArrayInputStream> segmentContents = partialContents.get(appendOperation.getStreamSegmentId());
                if (segmentContents == null) {
                    segmentContents = new ArrayList<>();
                    partialContents.put(appendOperation.getStreamSegmentId(), segmentContents);
                }

                segmentContents.add(new ByteArrayInputStream(appendOperation.getData()));
            } else if (o.operation instanceof MergeTransactionOperation) {
                MergeTransactionOperation mergeOperation = (MergeTransactionOperation) o.operation;
                List<ByteArrayInputStream> targetSegmentContents = partialContents.get(mergeOperation.getStreamSegmentId());
                if (targetSegmentContents == null) {
                    targetSegmentContents = new ArrayList<>();
                    partialContents.put(mergeOperation.getStreamSegmentId(), targetSegmentContents);
                }

                List<ByteArrayInputStream> sourceSegmentContents = partialContents.get(mergeOperation.getTransactionSegmentId());
                targetSegmentContents.addAll(sourceSegmentContents);
                partialContents.remove(mergeOperation.getTransactionSegmentId());
            }
        }

        // Construct final result.
        HashMap<Long, InputStream> result = new HashMap<>();
        for (Map.Entry<Long, List<ByteArrayInputStream>> e : partialContents.entrySet()) {
            result.put(e.getKey(), new SequenceInputStream(Iterators.asEnumeration(e.getValue().iterator())));
        }

        return result;
    }

    private static String getStreamSegmentName(long streamSegmentId) {
        return String.format("StreamSegment_%d", streamSegmentId);
    }

    private static long getTransactionId(long streamSegmentId, int transactionId) {
        return (streamSegmentId + 1) * MAX_SEGMENT_COUNT + transactionId;
    }

    private static byte[] generateAppendData(int appendId) {
        return String.format("Append_%d", appendId).getBytes();
    }

    static CompletableFuture<Void> allOf(Collection<OperationWithCompletion> operations) {
        List<CompletableFuture<Long>> futures = new ArrayList<>();
        operations.forEach(oc -> futures.add(oc.completion));
        return CompletableFuture.allOf(futures.toArray(new CompletableFuture[futures.size()]));
    }

    private static void addCheckpointIfNeeded(List<Operation> operations, int metadataCheckpointsEvery) {
        if (metadataCheckpointsEvery > 0 && operations.size() % metadataCheckpointsEvery == 0) {
            operations.add(new MetadataCheckpointOperation());
        }
    }

    //region OperationWithCompletion

    static class OperationWithCompletion {
        final Operation operation;
        final CompletableFuture<Long> completion;

        OperationWithCompletion(Operation operation, CompletableFuture<Long> completion) {
            this.operation = operation;
            this.completion = completion;
        }

        @Override
        public String toString() {
            return String.format(
                    "(%s) %s",
                    this.completion.isDone() ? (this.completion.isCompletedExceptionally() ? "Error" : "Complete") : "Not Completed",
                    this.operation);
        }
    }

    //endregion
}<|MERGE_RESOLUTION|>--- conflicted
+++ resolved
@@ -1,322 +1,305 @@
-/**
- * Licensed to the Apache Software Foundation (ASF) under one
- * or more contributor license agreements.  See the NOTICE file
- * distributed with this work for additional information
- * regarding copyright ownership.  The ASF licenses this file
- * to you under the Apache License, Version 2.0 (the
- * "License"); you may not use this file except in compliance
- * with the License.  You may obtain a copy of the License at
- * <p>
- * http://www.apache.org/licenses/LICENSE-2.0
- * <p>
- * Unless required by applicable law or agreed to in writing, software
- * distributed under the License is distributed on an "AS IS" BASIS,
- * WITHOUT WARRANTIES OR CONDITIONS OF ANY KIND, either express or implied.
- * See the License for the specific language governing permissions and
- * limitations under the License.
- */
-
-package com.emc.pravega.service.server.logs;
-
-import com.emc.pravega.service.contracts.AppendContext;
-import com.emc.pravega.service.server.ContainerMetadata;
-import com.emc.pravega.service.server.OperationLog;
-import com.emc.pravega.service.server.StreamSegmentNameUtils;
-import com.emc.pravega.service.server.UpdateableContainerMetadata;
-import com.emc.pravega.service.server.UpdateableSegmentMetadata;
-import com.emc.pravega.service.server.containers.StreamSegmentMapper;
-import com.emc.pravega.service.server.logs.operations.MergeTransactionOperation;
-import com.emc.pravega.service.server.logs.operations.MetadataCheckpointOperation;
-import com.emc.pravega.service.server.logs.operations.Operation;
-import com.emc.pravega.service.server.logs.operations.StreamSegmentAppendOperation;
-import com.emc.pravega.service.server.logs.operations.StreamSegmentSealOperation;
-import com.emc.pravega.service.storage.Storage;
-import com.google.common.collect.Iterators;
-import org.junit.Assert;
-
-import java.io.ByteArrayInputStream;
-import java.io.InputStream;
-import java.io.SequenceInputStream;
-import java.time.Duration;
-import java.util.AbstractMap;
-import java.util.ArrayList;
-import java.util.Collection;
-import java.util.HashMap;
-import java.util.HashSet;
-import java.util.List;
-import java.util.Map;
-import java.util.UUID;
-import java.util.concurrent.CompletableFuture;
-import java.util.concurrent.ForkJoinPool;
-
-/**
- * Helpers that aid in testing Log-based components, such as DurableLog or OperationQueueProcessor.
- */
-class LogTestHelpers {
-    private static final int MAX_SEGMENT_COUNT = 1000 * 1000;
-
-    /**
-     * Updates the given Container Metadata to have a number of StreamSegments. All created StreamSegments will have
-     * Ids from 0 to the value of streamSegmentCount.
-     */
-    static HashSet<Long> createStreamSegmentsInMetadata(int streamSegmentCount, UpdateableContainerMetadata containerMetadata) {
-        assert streamSegmentCount <= MAX_SEGMENT_COUNT : "cannot have more than " + MAX_SEGMENT_COUNT + " StreamSegments for this test.";
-        HashSet<Long> result = new HashSet<>();
-        for (long streamSegmentId = 0; streamSegmentId < streamSegmentCount; streamSegmentId++) {
-            result.add(streamSegmentId);
-            String name = getStreamSegmentName(streamSegmentId);
-            UpdateableSegmentMetadata segmentMetadata = containerMetadata.mapStreamSegmentId(name, streamSegmentId);
-            segmentMetadata.setDurableLogLength(0);
-            segmentMetadata.setStorageLength(0);
-        }
-
-        return result;
-    }
-
-    /**
-     * Creates a number of StreamSegments in the given Metadata and OperationLog.
-     */
-    static HashSet<Long> createStreamSegmentsWithOperations(int streamSegmentCount, ContainerMetadata containerMetadata, OperationLog durableLog, Storage storage) {
-        StreamSegmentMapper mapper = new StreamSegmentMapper(containerMetadata, durableLog, storage, ForkJoinPool.commonPool());
-        HashSet<Long> result = new HashSet<>();
-        for (int i = 0; i < streamSegmentCount; i++) {
-            String name = getStreamSegmentName(i);
-            long streamSegmentId = mapper
-                    .createNewStreamSegment(name, Duration.ZERO)
-                    .thenCompose((v) -> mapper.getOrAssignStreamSegmentId(name, Duration.ZERO)).join();
-            result.add(streamSegmentId);
-        }
-
-        return result;
-    }
-
-    /**
-     * Updates the given Container Metadata to have a number of Transactions mapped to the given StreamSegment Ids.
-     */
-    static AbstractMap<Long, Long> createTransactionsInMetadata(HashSet<Long> streamSegmentIds, int transactionsPerStreamSegment, UpdateableContainerMetadata containerMetadata) {
-        assert transactionsPerStreamSegment <= MAX_SEGMENT_COUNT : "cannot have more than " + MAX_SEGMENT_COUNT + " Transactions per StreamSegment for this test.";
-        HashMap<Long, Long> result = new HashMap<>();
-        for (long streamSegmentId : streamSegmentIds) {
-            String streamSegmentName = containerMetadata.getStreamSegmentMetadata(streamSegmentId).getName();
-
-<<<<<<< HEAD
-            for (int i = 0; i < batchesPerStreamSegment; i++) {
-                long batchId = getBatchId(streamSegmentId, i);
-                assert result.put(batchId, streamSegmentId) == null : "duplicate BatchId generated: " + batchId;
-                assert !streamSegmentIds.contains(batchId) : "duplicate StreamSegmentId (batch) generated: " + batchId;
-                String batchName = StreamSegmentNameUtils.getBatchNameFromId(streamSegmentName, UUID.randomUUID());
-                UpdateableSegmentMetadata batchMetadata = containerMetadata.mapStreamSegmentId(batchName, batchId, streamSegmentId);
-                batchMetadata.setDurableLogLength(0);
-                batchMetadata.setStorageLength(0);
-=======
-            for (int i = 0; i < transactionsPerStreamSegment; i++) {
-                long transactionId = getTransactionId(streamSegmentId, i);
-                assert result.put(transactionId, streamSegmentId) == null : "duplicate TransactionId generated: " + transactionId;
-                assert !streamSegmentIds.contains(transactionId) : "duplicate StreamSegmentId (Transaction) generated: " + transactionId;
-                String transactionName = StreamSegmentNameUtils.generateTransactionStreamSegmentName(streamSegmentName);
-                UpdateableSegmentMetadata transactionMetadata = containerMetadata.mapStreamSegmentId(transactionName, transactionId, streamSegmentId);
-                transactionMetadata.setDurableLogLength(0);
-                transactionMetadata.setStorageLength(0);
->>>>>>> 8ff6fa21
-            }
-        }
-
-        return result;
-    }
-
-    static AbstractMap<Long, Long> createTransactionsWithOperations(HashSet<Long> streamSegmentIds, int transactionsPerStreamSegment, ContainerMetadata containerMetadata, OperationLog durableLog, Storage storage) {
-        HashMap<Long, Long> result = new HashMap<>();
-        StreamSegmentMapper mapper = new StreamSegmentMapper(containerMetadata, durableLog, storage, ForkJoinPool.commonPool());
-        for (long streamSegmentId : streamSegmentIds) {
-            String streamSegmentName = containerMetadata.getStreamSegmentMetadata(streamSegmentId).getName();
-
-<<<<<<< HEAD
-            for (int i = 0; i < batchesPerStreamSegment; i++) {
-                long batchId = mapper
-                        .createNewBatchStreamSegment(streamSegmentName, UUID.randomUUID(), Duration.ZERO)
-=======
-            for (int i = 0; i < transactionsPerStreamSegment; i++) {
-                long transactionId = mapper
-                        .createNewTransactionStreamSegment(streamSegmentName, Duration.ZERO)
->>>>>>> 8ff6fa21
-                        .thenCompose(v -> mapper.getOrAssignStreamSegmentId(v, Duration.ZERO)).join();
-                result.put(transactionId, streamSegmentId);
-            }
-        }
-
-        return result;
-    }
-
-    /**
-     * Generates a List of Log Operations that contains the following operations, in the "correct" order.
-     * <ol>
-     * <li> A set of StreamSegmentAppend Operations (based on the streamSegmentIds arg).
-     * <li> A set of StreamSegmentSeal and MergeTransaction Operations (based on the TransactionIds and mergeTransactions arg).
-     * <li> A set of StreamSegmentSeal Operations (based on the sealStreamSegments arg).
-     * </ol>
-     */
-    static List<Operation> generateOperations(Collection<Long> streamSegmentIds, AbstractMap<Long, Long> transactionIds, int appendsPerStreamSegment, int metadataCheckpointsEvery, boolean mergeTransactions, boolean sealStreamSegments) {
-        List<Operation> result = new ArrayList<>();
-
-        // Add some appends.
-        int appendId = 0;
-        for (long streamSegmentId : streamSegmentIds) {
-            for (int i = 0; i < appendsPerStreamSegment; i++) {
-                result.add(new StreamSegmentAppendOperation(streamSegmentId, generateAppendData(appendId), new AppendContext(UUID.randomUUID(), i)));
-                addCheckpointIfNeeded(result, metadataCheckpointsEvery);
-                appendId++;
-            }
-        }
-
-        for (long transactionId : transactionIds.keySet()) {
-            for (int i = 0; i < appendsPerStreamSegment; i++) {
-                result.add(new StreamSegmentAppendOperation(transactionId, generateAppendData(appendId), new AppendContext(UUID.randomUUID(), i)));
-                addCheckpointIfNeeded(result, metadataCheckpointsEvery);
-                appendId++;
-            }
-        }
-
-        // Merge Transactions.
-        if (mergeTransactions) {
-            // Key = TransactionId, Value = Parent Id.
-            transactionIds.entrySet().forEach(mapping -> {
-                result.add(new StreamSegmentSealOperation(mapping.getKey()));
-                addCheckpointIfNeeded(result, metadataCheckpointsEvery);
-                result.add(new MergeTransactionOperation(mapping.getValue(), mapping.getKey()));
-                addCheckpointIfNeeded(result, metadataCheckpointsEvery);
-            });
-        }
-
-        // Seal the StreamSegments.
-        if (sealStreamSegments) {
-            streamSegmentIds.forEach(streamSegmentId -> {
-                result.add(new StreamSegmentSealOperation(streamSegmentId));
-                addCheckpointIfNeeded(result, metadataCheckpointsEvery);
-            });
-        }
-
-        return result;
-    }
-
-    /**
-     * Given a list of LogOperations, calculates the final lengths of the StreamSegments that are encountered, by inspecting
-     * every StreamSegmentAppendOperation and MergeTransactionOperation. All other types of Log Operations are ignored.
-     */
-    static AbstractMap<Long, Integer> getExpectedLengths(Collection<OperationWithCompletion> operations) {
-        HashMap<Long, Integer> result = new HashMap<>();
-        for (OperationWithCompletion o : operations) {
-            Assert.assertTrue("Operation is not completed.", o.completion.isDone());
-            if (o.completion.isCompletedExceptionally()) {
-                // This is failed operation; ignore it.
-                continue;
-            }
-
-            if (o.operation instanceof StreamSegmentAppendOperation) {
-                StreamSegmentAppendOperation appendOperation = (StreamSegmentAppendOperation) o.operation;
-                result.put(
-                        appendOperation.getStreamSegmentId(),
-                        result.getOrDefault(appendOperation.getStreamSegmentId(), 0) + appendOperation.getData().length);
-            } else if (o.operation instanceof MergeTransactionOperation) {
-                MergeTransactionOperation mergeOperation = (MergeTransactionOperation) o.operation;
-
-                result.put(
-                        mergeOperation.getStreamSegmentId(),
-                        result.getOrDefault(mergeOperation.getStreamSegmentId(), 0) + result.getOrDefault(mergeOperation.getTransactionSegmentId(), 0));
-                result.remove(mergeOperation.getTransactionSegmentId());
-            }
-        }
-
-        return result;
-    }
-
-    /**
-     * Given a list of Log Operations, generates an InputStream for each encountered StreamSegment that contains the final
-     * contents of that StreamSegment. Only considers operations of type StreamSegmentAppendOperation and MergeTransactionOperation.
-     */
-    static AbstractMap<Long, InputStream> getExpectedContents(Collection<OperationWithCompletion> operations) {
-        HashMap<Long, List<ByteArrayInputStream>> partialContents = new HashMap<>();
-        for (OperationWithCompletion o : operations) {
-            Assert.assertTrue("Operation is not completed.", o.completion.isDone());
-            if (o.completion.isCompletedExceptionally()) {
-                // This is failed operation; ignore it.
-                continue;
-            }
-
-            if (o.operation instanceof StreamSegmentAppendOperation) {
-                StreamSegmentAppendOperation appendOperation = (StreamSegmentAppendOperation) o.operation;
-                List<ByteArrayInputStream> segmentContents = partialContents.get(appendOperation.getStreamSegmentId());
-                if (segmentContents == null) {
-                    segmentContents = new ArrayList<>();
-                    partialContents.put(appendOperation.getStreamSegmentId(), segmentContents);
-                }
-
-                segmentContents.add(new ByteArrayInputStream(appendOperation.getData()));
-            } else if (o.operation instanceof MergeTransactionOperation) {
-                MergeTransactionOperation mergeOperation = (MergeTransactionOperation) o.operation;
-                List<ByteArrayInputStream> targetSegmentContents = partialContents.get(mergeOperation.getStreamSegmentId());
-                if (targetSegmentContents == null) {
-                    targetSegmentContents = new ArrayList<>();
-                    partialContents.put(mergeOperation.getStreamSegmentId(), targetSegmentContents);
-                }
-
-                List<ByteArrayInputStream> sourceSegmentContents = partialContents.get(mergeOperation.getTransactionSegmentId());
-                targetSegmentContents.addAll(sourceSegmentContents);
-                partialContents.remove(mergeOperation.getTransactionSegmentId());
-            }
-        }
-
-        // Construct final result.
-        HashMap<Long, InputStream> result = new HashMap<>();
-        for (Map.Entry<Long, List<ByteArrayInputStream>> e : partialContents.entrySet()) {
-            result.put(e.getKey(), new SequenceInputStream(Iterators.asEnumeration(e.getValue().iterator())));
-        }
-
-        return result;
-    }
-
-    private static String getStreamSegmentName(long streamSegmentId) {
-        return String.format("StreamSegment_%d", streamSegmentId);
-    }
-
-    private static long getTransactionId(long streamSegmentId, int transactionId) {
-        return (streamSegmentId + 1) * MAX_SEGMENT_COUNT + transactionId;
-    }
-
-    private static byte[] generateAppendData(int appendId) {
-        return String.format("Append_%d", appendId).getBytes();
-    }
-
-    static CompletableFuture<Void> allOf(Collection<OperationWithCompletion> operations) {
-        List<CompletableFuture<Long>> futures = new ArrayList<>();
-        operations.forEach(oc -> futures.add(oc.completion));
-        return CompletableFuture.allOf(futures.toArray(new CompletableFuture[futures.size()]));
-    }
-
-    private static void addCheckpointIfNeeded(List<Operation> operations, int metadataCheckpointsEvery) {
-        if (metadataCheckpointsEvery > 0 && operations.size() % metadataCheckpointsEvery == 0) {
-            operations.add(new MetadataCheckpointOperation());
-        }
-    }
-
-    //region OperationWithCompletion
-
-    static class OperationWithCompletion {
-        final Operation operation;
-        final CompletableFuture<Long> completion;
-
-        OperationWithCompletion(Operation operation, CompletableFuture<Long> completion) {
-            this.operation = operation;
-            this.completion = completion;
-        }
-
-        @Override
-        public String toString() {
-            return String.format(
-                    "(%s) %s",
-                    this.completion.isDone() ? (this.completion.isCompletedExceptionally() ? "Error" : "Complete") : "Not Completed",
-                    this.operation);
-        }
-    }
-
-    //endregion
-}+/**
+ * Licensed to the Apache Software Foundation (ASF) under one
+ * or more contributor license agreements.  See the NOTICE file
+ * distributed with this work for additional information
+ * regarding copyright ownership.  The ASF licenses this file
+ * to you under the Apache License, Version 2.0 (the
+ * "License"); you may not use this file except in compliance
+ * with the License.  You may obtain a copy of the License at
+ * <p>
+ * http://www.apache.org/licenses/LICENSE-2.0
+ * <p>
+ * Unless required by applicable law or agreed to in writing, software
+ * distributed under the License is distributed on an "AS IS" BASIS,
+ * WITHOUT WARRANTIES OR CONDITIONS OF ANY KIND, either express or implied.
+ * See the License for the specific language governing permissions and
+ * limitations under the License.
+ */
+
+package com.emc.pravega.service.server.logs;
+
+import com.emc.pravega.service.contracts.AppendContext;
+import com.emc.pravega.service.server.ContainerMetadata;
+import com.emc.pravega.service.server.OperationLog;
+import com.emc.pravega.service.server.StreamSegmentNameUtils;
+import com.emc.pravega.service.server.UpdateableContainerMetadata;
+import com.emc.pravega.service.server.UpdateableSegmentMetadata;
+import com.emc.pravega.service.server.containers.StreamSegmentMapper;
+import com.emc.pravega.service.server.logs.operations.MergeTransactionOperation;
+import com.emc.pravega.service.server.logs.operations.MetadataCheckpointOperation;
+import com.emc.pravega.service.server.logs.operations.Operation;
+import com.emc.pravega.service.server.logs.operations.StreamSegmentAppendOperation;
+import com.emc.pravega.service.server.logs.operations.StreamSegmentSealOperation;
+import com.emc.pravega.service.storage.Storage;
+import com.google.common.collect.Iterators;
+import org.junit.Assert;
+
+import java.io.ByteArrayInputStream;
+import java.io.InputStream;
+import java.io.SequenceInputStream;
+import java.time.Duration;
+import java.util.AbstractMap;
+import java.util.ArrayList;
+import java.util.Collection;
+import java.util.HashMap;
+import java.util.HashSet;
+import java.util.List;
+import java.util.Map;
+import java.util.UUID;
+import java.util.concurrent.CompletableFuture;
+import java.util.concurrent.ForkJoinPool;
+
+/**
+ * Helpers that aid in testing Log-based components, such as DurableLog or OperationQueueProcessor.
+ */
+class LogTestHelpers {
+    private static final int MAX_SEGMENT_COUNT = 1000 * 1000;
+
+    /**
+     * Updates the given Container Metadata to have a number of StreamSegments. All created StreamSegments will have
+     * Ids from 0 to the value of streamSegmentCount.
+     */
+    static HashSet<Long> createStreamSegmentsInMetadata(int streamSegmentCount, UpdateableContainerMetadata containerMetadata) {
+        assert streamSegmentCount <= MAX_SEGMENT_COUNT : "cannot have more than " + MAX_SEGMENT_COUNT + " StreamSegments for this test.";
+        HashSet<Long> result = new HashSet<>();
+        for (long streamSegmentId = 0; streamSegmentId < streamSegmentCount; streamSegmentId++) {
+            result.add(streamSegmentId);
+            String name = getStreamSegmentName(streamSegmentId);
+            UpdateableSegmentMetadata segmentMetadata = containerMetadata.mapStreamSegmentId(name, streamSegmentId);
+            segmentMetadata.setDurableLogLength(0);
+            segmentMetadata.setStorageLength(0);
+        }
+
+        return result;
+    }
+
+    /**
+     * Creates a number of StreamSegments in the given Metadata and OperationLog.
+     */
+    static HashSet<Long> createStreamSegmentsWithOperations(int streamSegmentCount, ContainerMetadata containerMetadata, OperationLog durableLog, Storage storage) {
+        StreamSegmentMapper mapper = new StreamSegmentMapper(containerMetadata, durableLog, storage, ForkJoinPool.commonPool());
+        HashSet<Long> result = new HashSet<>();
+        for (int i = 0; i < streamSegmentCount; i++) {
+            String name = getStreamSegmentName(i);
+            long streamSegmentId = mapper
+                    .createNewStreamSegment(name, Duration.ZERO)
+                    .thenCompose((v) -> mapper.getOrAssignStreamSegmentId(name, Duration.ZERO)).join();
+            result.add(streamSegmentId);
+        }
+
+        return result;
+    }
+
+    /**
+     * Updates the given Container Metadata to have a number of Transactions mapped to the given StreamSegment Ids.
+     */
+    static AbstractMap<Long, Long> createTransactionsInMetadata(HashSet<Long> streamSegmentIds, int transactionsPerStreamSegment, UpdateableContainerMetadata containerMetadata) {
+        assert transactionsPerStreamSegment <= MAX_SEGMENT_COUNT : "cannot have more than " + MAX_SEGMENT_COUNT + " Transactions per StreamSegment for this test.";
+        HashMap<Long, Long> result = new HashMap<>();
+        for (long streamSegmentId : streamSegmentIds) {
+            String streamSegmentName = containerMetadata.getStreamSegmentMetadata(streamSegmentId).getName();
+
+            for (int i = 0; i < transactionsPerStreamSegment; i++) {
+                long transactionId = getTransactionId(streamSegmentId, i);
+                assert result.put(transactionId, streamSegmentId) == null : "duplicate TransactionId generated: " + transactionId;
+                assert !streamSegmentIds.contains(transactionId) : "duplicate StreamSegmentId (Transaction) generated: " + transactionId;
+                String transactionName = StreamSegmentNameUtils.getTransactionNameFromId(streamSegmentName, UUID.randomUUID());
+                UpdateableSegmentMetadata transactionMetadata = containerMetadata.mapStreamSegmentId(transactionName, transactionId, streamSegmentId);
+                transactionMetadata.setDurableLogLength(0);
+                transactionMetadata.setStorageLength(0);
+            }
+        }
+
+        return result;
+    }
+
+    static AbstractMap<Long, Long> createTransactionsWithOperations(HashSet<Long> streamSegmentIds, int transactionsPerStreamSegment, ContainerMetadata containerMetadata, OperationLog durableLog, Storage storage) {
+        HashMap<Long, Long> result = new HashMap<>();
+        StreamSegmentMapper mapper = new StreamSegmentMapper(containerMetadata, durableLog, storage, ForkJoinPool.commonPool());
+        for (long streamSegmentId : streamSegmentIds) {
+            String streamSegmentName = containerMetadata.getStreamSegmentMetadata(streamSegmentId).getName();
+
+            for (int i = 0; i < transactionsPerStreamSegment; i++) {
+                long transactionId = mapper
+                        .createNewTransactionStreamSegment(streamSegmentName, UUID.randomUUID(), Duration.ZERO)
+                        .thenCompose(v -> mapper.getOrAssignStreamSegmentId(v, Duration.ZERO)).join();
+                result.put(transactionId, streamSegmentId);
+            }
+        }
+
+        return result;
+    }
+
+    /**
+     * Generates a List of Log Operations that contains the following operations, in the "correct" order.
+     * <ol>
+     * <li> A set of StreamSegmentAppend Operations (based on the streamSegmentIds arg).
+     * <li> A set of StreamSegmentSeal and MergeTransaction Operations (based on the TransactionIds and mergeTransactions arg).
+     * <li> A set of StreamSegmentSeal Operations (based on the sealStreamSegments arg).
+     * </ol>
+     */
+    static List<Operation> generateOperations(Collection<Long> streamSegmentIds, AbstractMap<Long, Long> transactionIds, int appendsPerStreamSegment, int metadataCheckpointsEvery, boolean mergeTransactions, boolean sealStreamSegments) {
+        List<Operation> result = new ArrayList<>();
+
+        // Add some appends.
+        int appendId = 0;
+        for (long streamSegmentId : streamSegmentIds) {
+            for (int i = 0; i < appendsPerStreamSegment; i++) {
+                result.add(new StreamSegmentAppendOperation(streamSegmentId, generateAppendData(appendId), new AppendContext(UUID.randomUUID(), i)));
+                addCheckpointIfNeeded(result, metadataCheckpointsEvery);
+                appendId++;
+            }
+        }
+
+        for (long transactionId : transactionIds.keySet()) {
+            for (int i = 0; i < appendsPerStreamSegment; i++) {
+                result.add(new StreamSegmentAppendOperation(transactionId, generateAppendData(appendId), new AppendContext(UUID.randomUUID(), i)));
+                addCheckpointIfNeeded(result, metadataCheckpointsEvery);
+                appendId++;
+            }
+        }
+
+        // Merge Transactions.
+        if (mergeTransactions) {
+            // Key = TransactionId, Value = Parent Id.
+            transactionIds.entrySet().forEach(mapping -> {
+                result.add(new StreamSegmentSealOperation(mapping.getKey()));
+                addCheckpointIfNeeded(result, metadataCheckpointsEvery);
+                result.add(new MergeTransactionOperation(mapping.getValue(), mapping.getKey()));
+                addCheckpointIfNeeded(result, metadataCheckpointsEvery);
+            });
+        }
+
+        // Seal the StreamSegments.
+        if (sealStreamSegments) {
+            streamSegmentIds.forEach(streamSegmentId -> {
+                result.add(new StreamSegmentSealOperation(streamSegmentId));
+                addCheckpointIfNeeded(result, metadataCheckpointsEvery);
+            });
+        }
+
+        return result;
+    }
+
+    /**
+     * Given a list of LogOperations, calculates the final lengths of the StreamSegments that are encountered, by inspecting
+     * every StreamSegmentAppendOperation and MergeTransactionOperation. All other types of Log Operations are ignored.
+     */
+    static AbstractMap<Long, Integer> getExpectedLengths(Collection<OperationWithCompletion> operations) {
+        HashMap<Long, Integer> result = new HashMap<>();
+        for (OperationWithCompletion o : operations) {
+            Assert.assertTrue("Operation is not completed.", o.completion.isDone());
+            if (o.completion.isCompletedExceptionally()) {
+                // This is failed operation; ignore it.
+                continue;
+            }
+
+            if (o.operation instanceof StreamSegmentAppendOperation) {
+                StreamSegmentAppendOperation appendOperation = (StreamSegmentAppendOperation) o.operation;
+                result.put(
+                        appendOperation.getStreamSegmentId(),
+                        result.getOrDefault(appendOperation.getStreamSegmentId(), 0) + appendOperation.getData().length);
+            } else if (o.operation instanceof MergeTransactionOperation) {
+                MergeTransactionOperation mergeOperation = (MergeTransactionOperation) o.operation;
+
+                result.put(
+                        mergeOperation.getStreamSegmentId(),
+                        result.getOrDefault(mergeOperation.getStreamSegmentId(), 0) + result.getOrDefault(mergeOperation.getTransactionSegmentId(), 0));
+                result.remove(mergeOperation.getTransactionSegmentId());
+            }
+        }
+
+        return result;
+    }
+
+    /**
+     * Given a list of Log Operations, generates an InputStream for each encountered StreamSegment that contains the final
+     * contents of that StreamSegment. Only considers operations of type StreamSegmentAppendOperation and MergeTransactionOperation.
+     */
+    static AbstractMap<Long, InputStream> getExpectedContents(Collection<OperationWithCompletion> operations) {
+        HashMap<Long, List<ByteArrayInputStream>> partialContents = new HashMap<>();
+        for (OperationWithCompletion o : operations) {
+            Assert.assertTrue("Operation is not completed.", o.completion.isDone());
+            if (o.completion.isCompletedExceptionally()) {
+                // This is failed operation; ignore it.
+                continue;
+            }
+
+            if (o.operation instanceof StreamSegmentAppendOperation) {
+                StreamSegmentAppendOperation appendOperation = (StreamSegmentAppendOperation) o.operation;
+                List<ByteArrayInputStream> segmentContents = partialContents.get(appendOperation.getStreamSegmentId());
+                if (segmentContents == null) {
+                    segmentContents = new ArrayList<>();
+                    partialContents.put(appendOperation.getStreamSegmentId(), segmentContents);
+                }
+
+                segmentContents.add(new ByteArrayInputStream(appendOperation.getData()));
+            } else if (o.operation instanceof MergeTransactionOperation) {
+                MergeTransactionOperation mergeOperation = (MergeTransactionOperation) o.operation;
+                List<ByteArrayInputStream> targetSegmentContents = partialContents.get(mergeOperation.getStreamSegmentId());
+                if (targetSegmentContents == null) {
+                    targetSegmentContents = new ArrayList<>();
+                    partialContents.put(mergeOperation.getStreamSegmentId(), targetSegmentContents);
+                }
+
+                List<ByteArrayInputStream> sourceSegmentContents = partialContents.get(mergeOperation.getTransactionSegmentId());
+                targetSegmentContents.addAll(sourceSegmentContents);
+                partialContents.remove(mergeOperation.getTransactionSegmentId());
+            }
+        }
+
+        // Construct final result.
+        HashMap<Long, InputStream> result = new HashMap<>();
+        for (Map.Entry<Long, List<ByteArrayInputStream>> e : partialContents.entrySet()) {
+            result.put(e.getKey(), new SequenceInputStream(Iterators.asEnumeration(e.getValue().iterator())));
+        }
+
+        return result;
+    }
+
+    private static String getStreamSegmentName(long streamSegmentId) {
+        return String.format("StreamSegment_%d", streamSegmentId);
+    }
+
+    private static long getTransactionId(long streamSegmentId, int transactionId) {
+        return (streamSegmentId + 1) * MAX_SEGMENT_COUNT + transactionId;
+    }
+
+    private static byte[] generateAppendData(int appendId) {
+        return String.format("Append_%d", appendId).getBytes();
+    }
+
+    static CompletableFuture<Void> allOf(Collection<OperationWithCompletion> operations) {
+        List<CompletableFuture<Long>> futures = new ArrayList<>();
+        operations.forEach(oc -> futures.add(oc.completion));
+        return CompletableFuture.allOf(futures.toArray(new CompletableFuture[futures.size()]));
+    }
+
+    private static void addCheckpointIfNeeded(List<Operation> operations, int metadataCheckpointsEvery) {
+        if (metadataCheckpointsEvery > 0 && operations.size() % metadataCheckpointsEvery == 0) {
+            operations.add(new MetadataCheckpointOperation());
+        }
+    }
+
+    //region OperationWithCompletion
+
+    static class OperationWithCompletion {
+        final Operation operation;
+        final CompletableFuture<Long> completion;
+
+        OperationWithCompletion(Operation operation, CompletableFuture<Long> completion) {
+            this.operation = operation;
+            this.completion = completion;
+        }
+
+        @Override
+        public String toString() {
+            return String.format(
+                    "(%s) %s",
+                    this.completion.isDone() ? (this.completion.isCompletedExceptionally() ? "Error" : "Complete") : "Not Completed",
+                    this.operation);
+        }
+    }
+
+    //endregion
+}