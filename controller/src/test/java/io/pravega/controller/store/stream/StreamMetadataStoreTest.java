/**
 * Copyright (c) 2017 Dell Inc., or its subsidiaries. All Rights Reserved.
 *
 * Licensed under the Apache License, Version 2.0 (the "License");
 * you may not use this file except in compliance with the License.
 * You may obtain a copy of the License at
 *
 *     http://www.apache.org/licenses/LICENSE-2.0
 */
package io.pravega.controller.store.stream;

import io.pravega.controller.store.stream.tables.State;
import io.pravega.controller.store.task.TxnResource;
import io.pravega.controller.stream.api.grpc.v1.Controller.DeleteScopeStatus;
import io.pravega.client.stream.ScalingPolicy;
import io.pravega.client.stream.StreamConfiguration;
import io.pravega.common.ExceptionHelpers;
import io.pravega.test.common.AssertExtensions;
import org.junit.After;
import org.junit.Assert;
import org.junit.Before;
import org.junit.Rule;
import org.junit.Test;
import org.junit.rules.Timeout;

import java.io.IOException;
import java.util.AbstractMap.SimpleEntry;
import java.util.Arrays;
import java.util.Collections;
import java.util.List;
import java.util.Optional;
import java.util.UUID;
import java.util.concurrent.CompletionException;
import java.util.concurrent.ExecutionException;
import java.util.concurrent.Executors;
import java.util.concurrent.ScheduledExecutorService;
import java.util.concurrent.TimeUnit;

import static org.junit.Assert.assertEquals;
import static org.junit.Assert.assertFalse;
import static org.junit.Assert.assertNotEquals;
import static org.junit.Assert.assertNotNull;
import static org.junit.Assert.assertNull;
import static org.junit.Assert.assertTrue;

/**
 * Stream metadata test.
 */
public abstract class StreamMetadataStoreTest {

    //Ensure each test completes within 10 seconds.
    @Rule
    public Timeout globalTimeout = new Timeout(10, TimeUnit.SECONDS);

    protected StreamMetadataStore store;
    protected final ScheduledExecutorService executor = Executors.newScheduledThreadPool(10);
    protected final String scope = "scope";
    protected final String stream1 = "stream1";
    protected final String stream2 = "stream2";
    protected final ScalingPolicy policy1 = ScalingPolicy.fixed(2);
    protected final ScalingPolicy policy2 = ScalingPolicy.fixed(3);
    protected final StreamConfiguration configuration1 = StreamConfiguration.builder().scope(scope).streamName(stream1).scalingPolicy(policy1).build();
    protected final StreamConfiguration configuration2 = StreamConfiguration.builder().scope(scope).streamName(stream2).scalingPolicy(policy2).build();

    @Before
    public abstract void setupTaskStore() throws Exception;

    @After
    public abstract void cleanupTaskStore() throws IOException;

    @After
    public void tearDown() {
        executor.shutdown();
    }

    @Test
    public void testStreamMetadataStore() throws InterruptedException, ExecutionException {

        // region createStream
        store.createScope(scope).get();

        long start = System.currentTimeMillis();
        store.createStream(scope, stream1, configuration1, start, null, executor).get();
        store.setState(scope, stream1, State.ACTIVE, null, executor).get();
        store.createStream(scope, stream2, configuration2, start, null, executor).get();
        store.setState(scope, stream2, State.ACTIVE, null, executor).get();

        assertEquals(stream1, store.getConfiguration(scope, stream1, null, executor).get().getStreamName());
        // endregion

        // region checkSegments
        List<Segment> segments = store.getActiveSegments(scope, stream1, null, executor).get();
        assertEquals(2, segments.size());

        List<Integer> historicalSegments = store.getActiveSegments(scope, stream1, 10L, null, executor).get();
        assertEquals(2, historicalSegments.size());

        segments = store.getActiveSegments(scope, stream2, null, executor).get();
        assertEquals(3, segments.size());

        historicalSegments = store.getActiveSegments(scope, stream2, 10L, null, executor).get();
        assertEquals(3, historicalSegments.size());

        // endregion

        // region scaleSegments
        long scaleTs = System.currentTimeMillis();
        SimpleEntry<Double, Double> segment1 = new SimpleEntry<>(0.5, 0.75);
        SimpleEntry<Double, Double> segment2 = new SimpleEntry<>(0.75, 1.0);
        List<Integer> sealedSegments = Collections.singletonList(1);
        StartScaleResponse response = store.startScale(scope, stream1, sealedSegments, Arrays.asList(segment1, segment2), scaleTs, false, null, executor).join();
        List<Segment> segmentsCreated = response.getSegmentsCreated();
        store.setState(scope, stream1, State.SCALING, null, executor).join();
        store.scaleNewSegmentsCreated(scope, stream1, sealedSegments, segmentsCreated, response.getActiveEpoch(), scaleTs, null, executor).join();
        store.scaleSegmentsSealed(scope, stream1, sealedSegments, segmentsCreated, response.getActiveEpoch(), scaleTs, null, executor).join();

        segments = store.getActiveSegments(scope, stream1, null, executor).get();
        assertEquals(3, segments.size());

        historicalSegments = store.getActiveSegments(scope, stream1, System.currentTimeMillis(), null, executor).get();
        assertEquals(3, historicalSegments.size());

        historicalSegments = store.getActiveSegments(scope, stream1, scaleTs - 1, null, executor).get();
        assertEquals(2, historicalSegments.size());

        SimpleEntry<Double, Double> segment3 = new SimpleEntry<>(0.0, 0.5);
        SimpleEntry<Double, Double> segment4 = new SimpleEntry<>(0.5, 0.75);
        SimpleEntry<Double, Double> segment5 = new SimpleEntry<>(0.75, 1.0);
        sealedSegments = Arrays.asList(0, 1, 2);
        long scaleTs2 = System.currentTimeMillis();
        response = store.startScale(scope, stream2, sealedSegments, Arrays.asList(segment3, segment4, segment5), scaleTs2, false, null, executor).get();
        segmentsCreated = response.getSegmentsCreated();
        store.setState(scope, stream2, State.SCALING, null, executor).join();
        store.scaleNewSegmentsCreated(scope, stream2, sealedSegments, segmentsCreated, response.getActiveEpoch(), scaleTs2, null, executor).get();
        store.scaleSegmentsSealed(scope, stream2, sealedSegments, segmentsCreated, response.getActiveEpoch(), scaleTs2, null, executor).get();

        segments = store.getActiveSegments(scope, stream1, null, executor).get();
        assertEquals(3, segments.size());

        historicalSegments = store.getActiveSegments(scope, stream2, System.currentTimeMillis(), null, executor).get();
        assertEquals(3, historicalSegments.size());

        // endregion

        // region seal stream

        assertFalse(store.isSealed(scope, stream1, null, executor).get());
        assertNotEquals(0, store.getActiveSegments(scope, stream1, null, executor).get().size());
        Boolean sealOperationStatus = store.setSealed(scope, stream1, null, executor).get();
        assertTrue(sealOperationStatus);
        assertTrue(store.isSealed(scope, stream1, null, executor).get());
        assertEquals(0, store.getActiveSegments(scope, stream1, null, executor).get().size());

        //Sealing an already seal stream should return success.
        Boolean sealOperationStatus1 = store.setSealed(scope, stream1, null, executor).get();
        assertTrue(sealOperationStatus1);
        assertTrue(store.isSealed(scope, stream1, null, executor).get());
        assertEquals(0, store.getActiveSegments(scope, stream1, null, executor).get().size());

        // seal a non-existent stream.
        try {
            store.setSealed(scope, "streamNonExistent", null, executor).join();
        } catch (CompletionException e) {
            assertEquals(StoreException.DataNotFoundException.class, e.getCause().getClass());
        }
        // endregion

        // region delete scope and stream
        assertEquals(DeleteScopeStatus.Status.SCOPE_NOT_EMPTY, store.deleteScope(scope).join().getStatus());

        // Deleting a stream should succeed.
        assertNull(store.deleteStream(scope, stream1, null, executor).join());

        // Delete a deleted stream, should fail with node not found error.
        AssertExtensions.assertThrows("Should throw StoreException",
                store.deleteStream(scope, stream1, null, executor),
                (Throwable t) -> t instanceof StoreException.DataNotFoundException);

        // Delete other stream from the scope.
        assertNull(store.deleteStream(scope, stream2, null, executor).join());

        // Delete scope should succeed now.
        assertEquals(DeleteScopeStatus.Status.SUCCESS, store.deleteScope(scope).join().getStatus());

        // Deleting deleted scope should return Scope_Not_Found.
        assertEquals(DeleteScopeStatus.Status.SCOPE_NOT_FOUND, store.deleteScope(scope).join().getStatus());

        // Deleting non-existing stream should return null.
        AssertExtensions.assertThrows("Should throw StoreException",
                store.deleteStream(scope, "nonExistent", null, executor),
                (Throwable t) -> t instanceof StoreException.DataNotFoundException);
        // endregion
    }

    @Test
    public void listStreamsInScope() throws Exception {
        // list stream in scope
        store.createScope("Scope").get();
        store.createStream("Scope", stream1, configuration1, System.currentTimeMillis(), null, executor).get();
        store.setState("Scope", stream1, State.ACTIVE, null, executor).get();
        store.createStream("Scope", stream2, configuration2, System.currentTimeMillis(), null, executor).get();
        store.setState("Scope", stream2, State.ACTIVE, null, executor).get();
        List<StreamConfiguration> streamInScope = store.listStreamsInScope("Scope").get();
        assertEquals("List streams in scope", 2, streamInScope.size());
        assertEquals("List streams in scope", stream1, streamInScope.get(0).getStreamName());
        assertEquals("List streams in scope", stream2, streamInScope.get(1).getStreamName());

        // List streams in non-existent scope 'Scope1'
        try {
            store.listStreamsInScope("Scope1").join();
        } catch (StoreException se) {
            assertTrue("List streams in non-existent scope Scope1",
                    se instanceof StoreException.DataNotFoundException);
        } catch (CompletionException ce) {
            assertTrue("List streams in non-existent scope Scope1",
                    ce.getCause() instanceof StoreException.DataNotFoundException);
        }
    }

    @Test
    public void listScopes() throws Exception {
        // list scopes test
        List<String> list = store.listScopes().get();
        assertEquals("List Scopes size", 0, list.size());

        store.createScope("Scope1").get();
        store.createScope("Scope2").get();
        store.createScope("Scope3").get();
        store.createScope("Scope4").get();

        list = store.listScopes().get();
        assertEquals("List Scopes size", 4, list.size());

        store.deleteScope("Scope1").get();
        store.deleteScope("Scope2").get();
        list = store.listScopes().get();
        assertEquals("List Scopes size", 2, list.size());
    }

    @Test
    public void getScopeTest() throws Exception {
        final String scope1 = "Scope1";
        final String scope2 = "Scope2";
        String scopeName;

        // get existent scope
        store.createScope(scope1).get();
        scopeName = store.getScopeConfiguration(scope1).get();
        assertEquals("Get existent scope", scope1, scopeName);

        // get non-existent scope
        AssertExtensions.assertThrows("Should throw StoreException",
                store.getScopeConfiguration(scope2),
                (Throwable t) -> t instanceof StoreException.DataNotFoundException);
    }

    @Test
    public void txnHostIndexTest() {
        String host1 = "host1";
        String host2 = "host2";

        TxnResource txn1 = new TxnResource(scope, stream1, UUID.randomUUID());
        TxnResource txn2 = new TxnResource(scope, stream1, UUID.randomUUID());

        addTxnToHost(host1, txn1, 0);
        Assert.assertEquals(1, store.listHostsOwningTxn().join().size());
        Optional<TxnResource> txn = store.getRandomTxnFromIndex(host1).join();
        Assert.assertTrue(txn.isPresent());
        Assert.assertEquals(txn1.getTxnId().toString(), txn.get().getTxnId().toString());

        // Adding a txn again should not fail.
        addTxnToHost(host1, txn1, 0);
        addTxnToHost(host1, txn2, 5);
        Assert.assertEquals(1, store.listHostsOwningTxn().join().size());

        // Fetching version of txn not existing in the index should return null.
        Assert.assertNull(store.getTxnVersionFromIndex(host1, new TxnResource(scope, stream1, UUID.randomUUID())).join());

        txn = store.getRandomTxnFromIndex(host1).join();
        Assert.assertTrue(txn.isPresent());
        UUID randomTxnId = txn.get().getTxnId();
        Assert.assertTrue(randomTxnId.equals(txn1.getTxnId()) || randomTxnId.equals(txn2.getTxnId()));
        Assert.assertEquals(scope, txn.get().getScope());
        Assert.assertEquals(stream1, txn.get().getStream());

        // Test remove txn from index.
        store.removeTxnFromIndex(host1, txn1, true).join();
        // Test remove is idempotent operation.
        store.removeTxnFromIndex(host1, txn1, true).join();
        // Test remove last txn from the index.
        store.removeTxnFromIndex(host1, txn2, false).join();
        Assert.assertEquals(1, store.listHostsOwningTxn().join().size());
        // Test remove is idempotent operation.
        store.removeTxnFromIndex(host1, txn2, true).join();
        Assert.assertEquals(0, store.listHostsOwningTxn().join().size());
        // Test removal of txn that was never added.
        store.removeTxnFromIndex(host1, new TxnResource(scope, stream1, UUID.randomUUID()), true).join();

        // Test host removal.
        store.removeHostFromIndex(host1).join();
        Assert.assertEquals(0, store.listHostsOwningTxn().join().size());
        // Test host removal is idempotent.
        store.removeHostFromIndex(host1).join();
        Assert.assertEquals(0, store.listHostsOwningTxn().join().size());
        // Test removal of host that was never added.
        store.removeHostFromIndex(host2).join();
        Assert.assertEquals(0, store.listHostsOwningTxn().join().size());
    }

    private void addTxnToHost(String host, TxnResource txnResource, int version) {
        store.addTxnToIndex(host, txnResource, version).join();
        Assert.assertEquals(version, store.getTxnVersionFromIndex(host, txnResource).join().intValue());
    }

    @Test
    public void scaleTest() throws Exception {
        final String scope = "ScopeScale";
        final String stream = "StreamScale";
        final ScalingPolicy policy = ScalingPolicy.fixed(2);
        final StreamConfiguration configuration = StreamConfiguration.builder().scope(scope).streamName(stream).scalingPolicy(policy).build();

        long start = System.currentTimeMillis();
        store.createScope(scope).get();

        store.createStream(scope, stream, configuration, start, null, executor).get();
        store.setState(scope, stream, State.ACTIVE, null, executor).get();

        // region idempotent

        long scaleTs = System.currentTimeMillis();
        SimpleEntry<Double, Double> segment1 = new SimpleEntry<>(0.5, 0.75);
        SimpleEntry<Double, Double> segment2 = new SimpleEntry<>(0.75, 1.0);
        List<Integer> scale1SealedSegments = Collections.singletonList(1);

        // test run only if started
        AssertExtensions.assertThrows("", () ->
                store.startScale(scope, stream, scale1SealedSegments,
                        Arrays.asList(segment1, segment2), scaleTs, true, null, executor).join(),
                e -> ExceptionHelpers.getRealException(e) instanceof ScaleOperationExceptions.ScaleStartException);

        // 1. start scale
        StartScaleResponse response = store.startScale(scope, stream, scale1SealedSegments,
                Arrays.asList(segment1, segment2), scaleTs, false, null, executor).join();
        final List<Segment> scale1SegmentsCreated = response.getSegmentsCreated();
        final int scale1ActiveEpoch = response.getActiveEpoch();

        // rerun start scale
        response = store.startScale(scope, stream, scale1SealedSegments,
                Arrays.asList(segment1, segment2), scaleTs, false, null, executor).join();
        assertEquals(response.getSegmentsCreated(), scale1SegmentsCreated);

        store.setState(scope, stream, State.SCALING, null, executor).get();
        // 2. scale new segments created
        store.scaleNewSegmentsCreated(scope, stream, scale1SealedSegments, scale1SegmentsCreated,
                response.getActiveEpoch(), scaleTs, null, executor).join();

        // rerun start scale and new segments created
        response = store.startScale(scope, stream, scale1SealedSegments,
                Arrays.asList(segment1, segment2), scaleTs, false, null, executor).join();
        assertEquals(response.getSegmentsCreated(), scale1SegmentsCreated);

        store.scaleNewSegmentsCreated(scope, stream, scale1SealedSegments, scale1SegmentsCreated,
                response.getActiveEpoch(), scaleTs, null, executor).join();

        // 3. scale segments sealed -- this will complete scale
        store.scaleSegmentsSealed(scope, stream, scale1SealedSegments, scale1SegmentsCreated, response.getActiveEpoch(), scaleTs, null, executor).join();

        // rerun -- illegal state exception
        AssertExtensions.assertThrows("", () ->
                        store.scaleNewSegmentsCreated(scope, stream, scale1SealedSegments, scale1SegmentsCreated,
                                scale1ActiveEpoch, scaleTs, null, executor).join(),
                e -> ExceptionHelpers.getRealException(e) instanceof StoreException.IllegalStateException);

        // rerun  -- illegal state exception
        AssertExtensions.assertThrows("", () ->
                        store.scaleSegmentsSealed(scope, stream, scale1SealedSegments, scale1SegmentsCreated,
                                scale1ActiveEpoch, scaleTs, null, executor).join(),
                e -> ExceptionHelpers.getRealException(e) instanceof StoreException.IllegalStateException);

        // rerun start scale -- should fail with precondition failure
        AssertExtensions.assertThrows("", () ->
                store.startScale(scope, stream, scale1SealedSegments,
                        Arrays.asList(segment1, segment2), scaleTs, false, null, executor).join(),
                e -> ExceptionHelpers.getRealException(e) instanceof ScaleOperationExceptions.ScalePreConditionFailureException);

        // endregion

        // 2 different conflicting scale operations
        // region run concurrent conflicting scale
        SimpleEntry<Double, Double> segment3 = new SimpleEntry<>(0.0, 0.5);
        SimpleEntry<Double, Double> segment4 = new SimpleEntry<>(0.5, 0.75);
        SimpleEntry<Double, Double> segment5 = new SimpleEntry<>(0.75, 1.0);
        List<Integer> scale2SealedSegments = Arrays.asList(0, 2, 3);
        long scaleTs2 = System.currentTimeMillis();
        response = store.startScale(scope, stream, scale2SealedSegments, Arrays.asList(segment3, segment4, segment5), scaleTs2, false, null, executor).get();
        final List<Segment> scale2SegmentsCreated = response.getSegmentsCreated();
        final int scale2ActiveEpoch = response.getActiveEpoch();
        store.setState(scope, stream, State.SCALING, null, executor).get();

        // rerun of scale 1 -- should fail with precondition failure
        AssertExtensions.assertThrows("", () ->
                store.startScale(scope, stream, scale1SealedSegments,
                        Arrays.asList(segment1, segment2), scaleTs, false, null, executor).join(),
                e -> ExceptionHelpers.getRealException(e) instanceof ScaleOperationExceptions.ScaleStartException);

        // rerun of scale 1's new segments created method
        AssertExtensions.assertThrows("", () ->
                store.scaleNewSegmentsCreated(scope, stream, scale1SealedSegments, scale1SegmentsCreated,
                        scale1ActiveEpoch, scaleTs, null, executor).join(),
                e -> ExceptionHelpers.getRealException(e) instanceof ScaleOperationExceptions.ScaleConditionInvalidException);

        store.scaleNewSegmentsCreated(scope, stream, scale2SealedSegments, scale2SegmentsCreated, scale2ActiveEpoch, scaleTs2, null, executor).get();

        // rerun of scale 1's new segments created method
        AssertExtensions.assertThrows("", () ->
                store.scaleNewSegmentsCreated(scope, stream, scale1SealedSegments, scale1SegmentsCreated,
                        scale1ActiveEpoch, scaleTs, null, executor).join(),
                e -> ExceptionHelpers.getRealException(e) instanceof ScaleOperationExceptions.ScaleConditionInvalidException);

        store.scaleSegmentsSealed(scope, stream, scale1SealedSegments, scale1SegmentsCreated, scale2ActiveEpoch, scaleTs2, null, executor).get();

        store.setState(scope, stream, State.SCALING, null, executor).get();

        // rerun of scale 1's new segments created method
        AssertExtensions.assertThrows("", () ->
                store.scaleNewSegmentsCreated(scope, stream, scale1SealedSegments, scale1SegmentsCreated,
                        scale1ActiveEpoch, scaleTs, null, executor).join(),
                e -> ExceptionHelpers.getRealException(e) instanceof ScaleOperationExceptions.ScaleConditionInvalidException);
        store.setState(scope, stream, State.ACTIVE, null, executor).get();
        // endregion
    }

    @Test
    public void updateTest() throws Exception {
        final String scope = "ScopeUpdate";
        final String stream = "StreamUpdate";
        final ScalingPolicy policy = ScalingPolicy.fixed(2);
        final StreamConfiguration configuration = StreamConfiguration.builder().scope(scope).streamName(stream).scalingPolicy(policy).build();

        long start = System.currentTimeMillis();
        store.createScope(scope).get();

        store.createStream(scope, stream, configuration, start, null, executor).get();
        store.setState(scope, stream, State.ACTIVE, null, executor).get();

        // region idempotent
        final StreamConfiguration configuration2 = StreamConfiguration.builder().scope(scope).streamName(stream).scalingPolicy(policy).build();

        // run update configuration multiple times
        assertTrue(store.updateConfiguration(scope, stream, configuration2, null, executor).get());
        assertEquals(State.UPDATING, store.getState(scope, stream, null, executor).get());
        assertTrue(store.updateConfiguration(scope, stream, configuration2, null, executor).get());

        store.setState(scope, stream, State.ACTIVE, null, executor).get();

        // set state to updating and run update configuration
        store.setState(scope, stream, State.UPDATING, null, executor).get();
        assertTrue(store.updateConfiguration(scope, stream, configuration2, null, executor).get());
        store.setState(scope, stream, State.ACTIVE, null, executor).get();

        // endregion

        store.setState(scope, stream, State.SCALING, null, executor).get();
        AssertExtensions.assertThrows("", () -> store.updateConfiguration(scope, stream, configuration2, null, executor).get(),
                e -> ExceptionHelpers.getRealException(e) instanceof StoreException.IllegalStateException);
    }

    @Test
    public void scaleWithTxTest() throws Exception {
        final String scope = "ScopeScaleWithTx";
        final String stream = "StreamScaleWithTx";
        final ScalingPolicy policy = ScalingPolicy.fixed(2);
        final StreamConfiguration configuration = StreamConfiguration.builder().scope(scope).streamName(stream).scalingPolicy(policy).build();

        long start = System.currentTimeMillis();
        store.createScope(scope).get();

        store.createStream(scope, stream, configuration, start, null, executor).get();
        store.setState(scope, stream, State.ACTIVE, null, executor).get();

        long scaleTs = System.currentTimeMillis();
        SimpleEntry<Double, Double> segment2 = new SimpleEntry<>(0.5, 0.75);
        SimpleEntry<Double, Double> segment3 = new SimpleEntry<>(0.75, 1.0);
        List<Integer> scale1SealedSegments = Collections.singletonList(1);

        // region Txn created before scale and during scale
        // scale with transaction test
        VersionedTransactionData tx1 = store.createTransaction(scope, stream, UUID.randomUUID(),
                100, 100, 100, null, executor).get();
        assertEquals(0, tx1.getEpoch());
        StartScaleResponse response = store.startScale(scope, stream, scale1SealedSegments,
                Arrays.asList(segment2, segment3), scaleTs, false, null, executor).join();
        final List<Segment> scale1SegmentsCreated = response.getSegmentsCreated();
        final int epoch = response.getActiveEpoch();
        assertEquals(0, epoch);
<<<<<<< HEAD
        assertNotNull(scale1SegmentsCreated);

=======
        assertNotNull(scale1SealedSegments);
        store.setState(scope, stream, State.SCALING, null, executor).join();
>>>>>>> d323099f
        // assert that txn is created on old epoch
        VersionedTransactionData tx2 = store.createTransaction(scope, stream, UUID.randomUUID(),
                100, 100, 100, null, executor).get();
        assertEquals(0, tx2.getEpoch());

        store.scaleNewSegmentsCreated(scope, stream, scale1SealedSegments, scale1SegmentsCreated,
                response.getActiveEpoch(), scaleTs, null, executor).join();

        VersionedTransactionData tx3 = store.createTransaction(scope, stream, UUID.randomUUID(),
                100, 100, 100, null, executor).get();
        assertEquals(1, tx3.getEpoch());

        DeleteEpochResponse deleteResponse = store.tryDeleteEpochIfScaling(scope, stream, 0, null, executor).get(); // should not delete epoch
        assertEquals(false, deleteResponse.isDeleted());
        assertEquals(null, deleteResponse.getSegmentsCreated());
        assertEquals(null, deleteResponse.getSegmentsSealed());

        store.sealTransaction(scope, stream, tx2.getId(), true, Optional.of(tx2.getVersion()), null, executor).get();
        store.commitTransaction(scope, stream, tx2.getEpoch(), tx2.getId(), null, executor).get(); // should not happen

        deleteResponse = store.tryDeleteEpochIfScaling(scope, stream, 0, null, executor).get(); // should not delete epoch
        assertEquals(false, deleteResponse.isDeleted());

        store.sealTransaction(scope, stream, tx1.getId(), true, Optional.of(tx1.getVersion()), null, executor).get();
        store.commitTransaction(scope, stream, tx1.getEpoch(), tx1.getId(), null, executor).get(); // should not happen
        deleteResponse = store.tryDeleteEpochIfScaling(scope, stream, 0, null, executor).get(); // should not delete epoch
        assertEquals(true, deleteResponse.isDeleted());

        store.sealTransaction(scope, stream, tx3.getId(), true, Optional.of(tx3.getVersion()), null, executor).get();
        store.commitTransaction(scope, stream, tx3.getEpoch(), tx3.getId(), null, executor).get(); // should not happen

        store.scaleSegmentsSealed(scope, stream, scale1SealedSegments, scale1SegmentsCreated, response.getActiveEpoch(), scaleTs, null, executor).join();

        deleteResponse = store.tryDeleteEpochIfScaling(scope, stream, 1, null, executor).get(); // should not delete epoch
        assertEquals(false, deleteResponse.isDeleted());
        // endregion

        // region Txn created and deleted after scale starts
        List<Integer> scale2SealedSegments = Collections.singletonList(0);
        long scaleTs2 = System.currentTimeMillis();
        SimpleEntry<Double, Double> segment4 = new SimpleEntry<>(0.0, 0.25);
        SimpleEntry<Double, Double> segment5 = new SimpleEntry<>(0.25, 0.5);

        StartScaleResponse response2 = store.startScale(scope, stream, scale2SealedSegments,
                Arrays.asList(segment4, segment5), scaleTs2, false, null, executor).join();
        final List<Segment> scale2SegmentsCreated = response2.getSegmentsCreated();
        final int epoch2 = response2.getActiveEpoch();
        assertEquals(1, epoch2);
        assertNotNull(scale2SegmentsCreated);

        VersionedTransactionData txn = store.createTransaction(scope, stream, UUID.randomUUID(),
                100, 100, 100, null, executor).get();
        assertEquals(1, txn.getEpoch());

        store.sealTransaction(scope, stream, txn.getId(), true, Optional.of(txn.getVersion()), null, executor).get();
        store.commitTransaction(scope, stream, txn.getEpoch(), txn.getId(), null, executor).get(); // should not happen
        deleteResponse = store.tryDeleteEpochIfScaling(scope, stream, 1, null, executor).get(); // should not delete epoch
        // verify that epoch is not deleted as new epoch is not yet created
        assertEquals(false, deleteResponse.isDeleted());

        // verify that new txns can be created and are created on old epoch
        VersionedTransactionData txn2 = store.createTransaction(scope, stream, UUID.randomUUID(),
                100, 100, 100, null, executor).get();
        assertEquals(1, txn2.getEpoch());

        store.setState(scope, stream, State.SCALING, null, executor).get();

        store.scaleNewSegmentsCreated(scope, stream, scale2SealedSegments, scale2SegmentsCreated,
                response2.getActiveEpoch(), scaleTs2, null, executor).join();

        store.sealTransaction(scope, stream, txn2.getId(), true, Optional.of(txn2.getVersion()), null, executor).get();
        store.commitTransaction(scope, stream, txn2.getEpoch(), txn2.getId(), null, executor).get(); // should not happen
        deleteResponse = store.tryDeleteEpochIfScaling(scope, stream, 1, null, executor).get(); // should not delete epoch
        // now that new segments are created, we should be able to delete old epoch.
        assertEquals(true, deleteResponse.isDeleted());
    }
}
<|MERGE_RESOLUTION|>--- conflicted
+++ resolved
@@ -493,13 +493,9 @@
         final List<Segment> scale1SegmentsCreated = response.getSegmentsCreated();
         final int epoch = response.getActiveEpoch();
         assertEquals(0, epoch);
-<<<<<<< HEAD
         assertNotNull(scale1SegmentsCreated);
-
-=======
-        assertNotNull(scale1SealedSegments);
         store.setState(scope, stream, State.SCALING, null, executor).join();
->>>>>>> d323099f
+
         // assert that txn is created on old epoch
         VersionedTransactionData tx2 = store.createTransaction(scope, stream, UUID.randomUUID(),
                 100, 100, 100, null, executor).get();
